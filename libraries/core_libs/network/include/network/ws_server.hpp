#pragma once

<<<<<<< HEAD
=======
#include <jsonrpccpp/server/abstractserverconnector.h>

#include <atomic>
#include <boost/asio/strand.hpp>
#include <boost/beast/core.hpp>
#include <boost/beast/websocket.hpp>
#include <cstdlib>
#include <memory>
#include <string>
>>>>>>> 0f96f7f3
#include <vector>

#include "dag/dag_block.hpp"
#include "final_chain/data.hpp"
#include "network/ws_session.hpp"
#include "pbft/pbft_chain.hpp"
#include "pillar_chain/pillar_block.hpp"
#include "transaction/transaction.hpp"

namespace taraxa::net {

<<<<<<< HEAD
=======
namespace beast = boost::beast;          // from <boost/beast.hpp>
namespace http = beast::http;            // from <boost/beast/http.hpp>
namespace websocket = beast::websocket;  // from <boost/beast/websocket.hpp>
using tcp = boost::asio::ip::tcp;        // from <boost/asio/ip/tcp.hpp>

class WsServer;
class WsSession : public std::enable_shared_from_this<WsSession> {
 public:
  // Take ownership of the socket
  explicit WsSession(tcp::socket&& socket, addr_t node_addr, std::shared_ptr<WsServer>&& ws_server)
      : ws_server_(std::move(ws_server)),
        ws_(std::move(socket)),
        write_strand_(boost::asio::make_strand(ws_.get_executor())) {
    LOG_OBJECTS_CREATE("WS_SESSION");
  }

  // Start the asynchronous operation
  void run();
  void close(bool normal = true);
  bool is_closed() const;

  virtual std::string processRequest(const std::string_view& request) = 0;

  void newEthBlock(const ::taraxa::final_chain::BlockHeader& payload, const TransactionHashes& trx_hashes);
  void newDagBlock(const std::shared_ptr<DagBlock>& blk);
  void newDagBlockFinalized(const blk_hash_t& blk, uint64_t period);
  void newPbftBlockExecuted(const Json::Value& payload);
  void newPendingTransaction(const trx_hash_t& trx_hash);
  void newPillarBlockData(const pillar_chain::PillarBlockData& pillar_block_data);
  LOG_OBJECTS_DEFINE

 private:
  static bool is_normal(const beast::error_code& ec);
  void on_close(beast::error_code ec);
  void on_accept(beast::error_code ec);
  void do_read();
  void on_read(beast::error_code ec, std::size_t bytes_transferred);
  void write(std::string&& message);

 protected:
  void handleRequest();
  void do_write(std::string&& message);

  std::atomic<int> subscription_id_ = 0;
  int new_heads_subscription_ = 0;
  int new_dag_blocks_subscription_ = 0;
  int new_transactions_subscription_ = 0;
  int new_dag_block_finalized_subscription_ = 0;
  int new_pbft_block_executed_subscription_ = 0;
  int new_pillar_block_subscription_ = 0;
  bool include_pillar_block_signatures = false;
  std::weak_ptr<WsServer> ws_server_;
  websocket::stream<beast::tcp_stream> ws_;

 private:
  boost::asio::strand<boost::asio::any_io_executor> write_strand_;
  beast::flat_buffer read_buffer_;
  std::atomic<bool> closed_ = false;
};

>>>>>>> 0f96f7f3
//------------------------------------------------------------------------------

// Accepts incoming connections and launches the sessions
class WsServer : public std::enable_shared_from_this<WsServer>, public jsonrpc::AbstractServerConnector {
 public:
  WsServer(boost::asio::io_context& ioc, tcp::endpoint endpoint, addr_t node_addr);
  virtual ~WsServer();

  WsServer(const WsServer&) = delete;
  WsServer(WsServer&&) = delete;
  WsServer& operator=(const WsServer&) = delete;
  WsServer& operator=(WsServer&&) = delete;

  // Start accepting incoming connections
  void run();
  void newEthBlock(const ::taraxa::final_chain::BlockHeader& payload, const TransactionHashes& trx_hashes);
  void newLogs(const ::taraxa::final_chain::BlockHeader& payload, TransactionHashes trx_hashes,
               const TransactionReceipts& receipts);
  void newDagBlock(const std::shared_ptr<DagBlock>& blk);
  void newDagBlockFinalized(const blk_hash_t& blk, uint64_t period);
  void newPbftBlockExecuted(const PbftBlock& blk, const std::vector<blk_hash_t>& finalized_dag_blk_hashes);
  void newPendingTransaction(const trx_hash_t& trx_hash);
  void newPillarBlockData(const pillar_chain::PillarBlockData& pillar_block_data);
  uint32_t numberOfSessions();

  virtual std::shared_ptr<WsSession> createSession(tcp::socket&& socket) = 0;

  virtual bool StartListening() { return true; }
  virtual bool StopListening() { return true; }

 private:
  void do_accept();
  void on_accept(beast::error_code ec, tcp::socket socket);
  LOG_OBJECTS_DEFINE
  boost::asio::io_context& ioc_;
  tcp::acceptor acceptor_;
  std::list<std::shared_ptr<WsSession>> sessions_;
  std::atomic<bool> stopped_ = false;
  boost::shared_mutex sessions_mtx_;

 protected:
  const addr_t node_addr_;
};

}  // namespace taraxa::net<|MERGE_RESOLUTION|>--- conflicted
+++ resolved
@@ -1,17 +1,5 @@
 #pragma once
 
-<<<<<<< HEAD
-=======
-#include <jsonrpccpp/server/abstractserverconnector.h>
-
-#include <atomic>
-#include <boost/asio/strand.hpp>
-#include <boost/beast/core.hpp>
-#include <boost/beast/websocket.hpp>
-#include <cstdlib>
-#include <memory>
-#include <string>
->>>>>>> 0f96f7f3
 #include <vector>
 
 #include "dag/dag_block.hpp"
@@ -23,72 +11,6 @@
 
 namespace taraxa::net {
 
-<<<<<<< HEAD
-=======
-namespace beast = boost::beast;          // from <boost/beast.hpp>
-namespace http = beast::http;            // from <boost/beast/http.hpp>
-namespace websocket = beast::websocket;  // from <boost/beast/websocket.hpp>
-using tcp = boost::asio::ip::tcp;        // from <boost/asio/ip/tcp.hpp>
-
-class WsServer;
-class WsSession : public std::enable_shared_from_this<WsSession> {
- public:
-  // Take ownership of the socket
-  explicit WsSession(tcp::socket&& socket, addr_t node_addr, std::shared_ptr<WsServer>&& ws_server)
-      : ws_server_(std::move(ws_server)),
-        ws_(std::move(socket)),
-        write_strand_(boost::asio::make_strand(ws_.get_executor())) {
-    LOG_OBJECTS_CREATE("WS_SESSION");
-  }
-
-  // Start the asynchronous operation
-  void run();
-  void close(bool normal = true);
-  bool is_closed() const;
-
-  virtual std::string processRequest(const std::string_view& request) = 0;
-
-  void newEthBlock(const ::taraxa::final_chain::BlockHeader& payload, const TransactionHashes& trx_hashes);
-  void newDagBlock(const std::shared_ptr<DagBlock>& blk);
-  void newDagBlockFinalized(const blk_hash_t& blk, uint64_t period);
-  void newPbftBlockExecuted(const Json::Value& payload);
-  void newPendingTransaction(const trx_hash_t& trx_hash);
-  void newPillarBlockData(const pillar_chain::PillarBlockData& pillar_block_data);
-  LOG_OBJECTS_DEFINE
-
- private:
-  static bool is_normal(const beast::error_code& ec);
-  void on_close(beast::error_code ec);
-  void on_accept(beast::error_code ec);
-  void do_read();
-  void on_read(beast::error_code ec, std::size_t bytes_transferred);
-  void write(std::string&& message);
-
- protected:
-  void handleRequest();
-  void do_write(std::string&& message);
-
-  std::atomic<int> subscription_id_ = 0;
-  int new_heads_subscription_ = 0;
-  int new_dag_blocks_subscription_ = 0;
-  int new_transactions_subscription_ = 0;
-  int new_dag_block_finalized_subscription_ = 0;
-  int new_pbft_block_executed_subscription_ = 0;
-  int new_pillar_block_subscription_ = 0;
-  bool include_pillar_block_signatures = false;
-  std::weak_ptr<WsServer> ws_server_;
-  websocket::stream<beast::tcp_stream> ws_;
-
- private:
-  boost::asio::strand<boost::asio::any_io_executor> write_strand_;
-  beast::flat_buffer read_buffer_;
-  std::atomic<bool> closed_ = false;
-};
-
->>>>>>> 0f96f7f3
-//------------------------------------------------------------------------------
-
-// Accepts incoming connections and launches the sessions
 class WsServer : public std::enable_shared_from_this<WsServer>, public jsonrpc::AbstractServerConnector {
  public:
   WsServer(boost::asio::io_context& ioc, tcp::endpoint endpoint, addr_t node_addr);
