/*
 * @Copyright: Taraxa.io
 * @Author: Qi Gao
 * @Date: 2019-04-10
 * @Last Modified by: Qi Gao
 * @Last Modified time: 2019-08-15
 */

#include "pbft_manager.hpp"

#include <libdevcore/SHA3.h>

#include <chrono>
#include <string>

#include "dag.hpp"
#include "full_node.hpp"
#include "network.hpp"
#include "sortition.hpp"
#include "util.hpp"
#include "util/eth.hpp"

namespace taraxa {

PbftManager::PbftManager(std::string const &genesis) : dag_genesis_(genesis) {}
PbftManager::PbftManager(std::vector<uint> const &params,
                         std::string const &genesis)
    // TODO: for debug, need remove later
    : LAMBDA_ms_MIN(params[0]),
      COMMITTEE_SIZE(params[1]),
      VALID_SORTITION_COINS(params[2]),
      DAG_BLOCKS_SIZE(params[3]),
      GHOST_PATH_MOVE_BACK(params[4]),
      RUN_COUNT_VOTES(params[5]),
      dag_genesis_(genesis) {}

void PbftManager::setFullNode(
    shared_ptr<taraxa::FullNode> full_node,
    shared_ptr<ReplayProtectionService> replay_protection_service) {
  node_ = full_node;
  vote_mgr_ = full_node->getVoteManager();
  pbft_chain_ = full_node->getPbftChain();
  capability_ = full_node->getNetwork()->getTaraxaCapability();
  replay_protection_service_ = replay_protection_service;
  db_ = full_node->getDB();
}

void PbftManager::start() {
  if (bool b = true; !stopped_.compare_exchange_strong(b, !b)) {
    return;
  }
  auto full_node = node_.lock();
  std::vector<std::string> ghost;
  full_node->getGhostPath(dag_genesis_, ghost);
  while (ghost.empty()) {
    LOG(log_deb_)
        << "GHOST is empty. DAG initialization has not done. Sleep 100ms";
    thisThreadSleepForMilliSeconds(100);
  }
  LOG(log_deb_) << "PBFT start at GHOST size " << ghost.size()
                << ", the last of DAG blocks is " << ghost.back();

  if (!db_->sortitionAccountInDb(std::string("sortition_accounts_size"))) {
    // New node
    // Initialize master boot node account balance
    addr_t master_boot_node_address = full_node->getMasterBootNodeAddress();
    std::pair<val_t, bool> master_boot_node_account_balance =
        full_node->getBalance(master_boot_node_address);
    if (!master_boot_node_account_balance.second) {
      LOG(log_err_) << "Failed initial master boot node account balance."
                    << " Master boot node balance is not exist.";
    } else if (master_boot_node_account_balance.first != TARAXA_COINS_DECIMAL) {
      LOG(log_inf_)
          << "Initial master boot node account balance. Current balance "
          << master_boot_node_account_balance.first;
    }
    PbftSortitionAccount master_boot_node(
        master_boot_node_address, master_boot_node_account_balance.first, 0,
        new_change);
    sortition_account_balance_table_tmp[master_boot_node_address] =
        master_boot_node;
    updateSortitionAccountsDB_();
    updateSortitionAccountsTable_();
  } else {
    // Full node join back
    if (!sortition_account_balance_table.empty()) {
      LOG(log_err_) << "PBFT sortition accounts table should be empty";
      assert(false);
    }
    size_t sortition_accounts_size_db = 0;
    db_->forEachSortitionAccount([&](auto const &key, auto const &value) {
      if (key.ToString() == "sortition_accounts_size") {
        std::stringstream sstream(value.ToString());
        sstream >> sortition_accounts_size_db;
        return true;
      }
      PbftSortitionAccount account(value.ToString());
      sortition_account_balance_table_tmp[account.address] = account;
      return true;
    });
    updateSortitionAccountsTable_();
    assert(sortition_accounts_size_db == valid_sortition_accounts_size_);
  }

  // Reset round and step...
  pbft_round_last_ = 1;
  pbft_round_ = 1;
  pbft_step_ = 1;
  last_step_ = 0;

  // Reset last sync request point...
  pbft_round_last_requested_sync_ = 0;
  pbft_step_last_requested_sync_ = 0;

  daemon_ = std::make_unique<std::thread>([this]() { run(); });
  LOG(log_deb_) << "PBFT daemon initiated ...";
  if (RUN_COUNT_VOTES) {
    monitor_stop_ = false;
    monitor_votes_ = std::make_shared<std::thread>([this]() { countVotes_(); });
    LOG(log_inf_test_) << "PBFT monitor vote logs initiated";
  }
}

void PbftManager::stop() {
  if (bool b = false; !stopped_.compare_exchange_strong(b, !b)) {
    return;
  }
  if (RUN_COUNT_VOTES) {
    monitor_stop_ = true;
    monitor_votes_->join();
    LOG(log_inf_test_) << "PBFT monitor vote logs terminated";
  }
  daemon_->join();
  LOG(log_deb_) << "PBFT daemon terminated ...";
  replay_protection_service_ = nullptr;
}

/* When a node starts up it has to sync to the current phase (type of block
 * being generated) and step (within the block generation round)
 * Five step loop for block generation over three phases of blocks
 * User's credential, sigma_i_p for a round p is sig_i(R, p)
 * Leader l_i_p = min ( H(sig_j(R,p) ) over set of j in S_i where S_i is set of
 * users from which have received valid round p credentials
 */
void PbftManager::run() {
  LOG(log_inf_) << "PBFT executor running ...";

  // Initialize TWO_T_PLUS_ONE and sortition_threshold
  updateTwoTPlusOneAndThreshold_();

  // Initialize last block hash (PBFT genesis block in beginning)
  pbft_chain_last_block_hash_ = pbft_chain_->getLastPbftBlockHash();

  auto round_clock_initial_datetime = std::chrono::system_clock::now();
  // <round, cert_voted_block_hash>
  std::unordered_map<size_t, blk_hash_t> cert_voted_values_for_round;
  // <round, block_hash_added_into_chain>
  std::unordered_map<size_t, blk_hash_t> push_block_values_for_round;
  auto next_step_time_ms = 0;

  last_step_clock_initial_datetime_ = std::chrono::system_clock::now();
  current_step_clock_initial_datetime_ = std::chrono::system_clock::now();

  blk_hash_t own_starting_value_for_round = NULL_BLOCK_HASH;
  bool next_voted_soft_value = false;
  bool next_voted_null_block_hash = false;

  bool have_executed_this_round = false;
  bool should_have_cert_voted_in_this_round = false;

  LAMBDA_ms = LAMBDA_ms_MIN;

  next_voted_block_from_previous_round_ = std::make_pair(NULL_BLOCK_HASH, false);

  u_long STEP_4_DELAY = 2 * LAMBDA_ms;
  while (!stopped_) {

    // NOTE: PUSHING OF SYNCED BLOCKS CAN TAKE A LONG TIME
    //       SHOULD DO BEFORE WE SET THE ELAPSED TIME IN ROUND

    // push synced pbft blocks into chain
    pushSyncedPbftBlocksIntoChain_();
    // update pbft chain last block hash
    pbft_chain_last_block_hash_ = pbft_chain_->getLastPbftBlockHash();


    auto now = std::chrono::system_clock::now();
    auto duration = now - round_clock_initial_datetime;
    auto elapsed_time_in_round_ms =
        std::chrono::duration_cast<std::chrono::milliseconds>(duration).count();

    LOG(log_tra_) << "PBFT current round is " << pbft_round_;
    LOG(log_tra_) << "PBFT current step is " << pbft_step_;

    // Get votes
    bool sync_peers_pbft_chain = false;
    std::vector<Vote> votes = vote_mgr_->getVotes(
        pbft_round_, valid_sortition_accounts_size_, sync_peers_pbft_chain);
    LOG(log_tra_) << "There are " << votes.size() << " total votes in round "
                  << pbft_round_;

    // Concern can malicious node trigger excessive syncing?
    if (sync_peers_pbft_chain && pbft_chain_->pbftSyncedQueueEmpty() &&
        capability_->syncing_ == false &&
        syncRequestedAlreadyThisStep_() == false) {
      LOG(log_sil_) << "Vote validation triggered pbft chain sync";
      syncPbftChainFromPeers_();
    }

    // CHECK IF WE HAVE RECEIVED 2t+1 CERT VOTES FOR A BLOCK IN OUR CURRENT
    // ROUND.  IF WE HAVE THEN WE EXECUTE THE BLOCK
    // ONLY CHECK IF HAVE *NOT* YET EXECUTED THIS ROUND...
    if ((pbft_step_ == 3 || pbft_step_ == 4) &&
        have_executed_this_round == false) {
      std::vector<Vote> cert_votes_for_round =
          getVotesOfTypeFromVotesForRoundAndStep_(
              cert_vote_type, votes, pbft_round_, 3,
              std::make_pair(NULL_BLOCK_HASH, false));
      // TODO: debug remove later
      LOG(log_tra_) << "Get cert votes for round " << pbft_round_ << " step "
                    << pbft_step_;
      std::pair<blk_hash_t, bool> cert_voted_block_hash =
          blockWithEnoughVotes_(cert_votes_for_round);
      if (cert_voted_block_hash.second) {
        LOG(log_deb_) << "PBFT block " << cert_voted_block_hash.first
                      << " has enough certed votes";

        // put pbft block into chain
        if (checkPbftBlockInUnverifiedQueue_(cert_voted_block_hash.first)) {
          if (pushCertVotedPbftBlockIntoChain_(cert_voted_block_hash.first)) {
            push_block_values_for_round[pbft_round_] =
                cert_voted_block_hash.first;
            have_executed_this_round = true;
            LOG(log_sil_) << "Write " << cert_votes_for_round.size()
                          << " votes ... in round " << pbft_round_;
            auto full_node = node_.lock();
            full_node->storeCertVotes(cert_voted_block_hash.first,
                                      cert_votes_for_round);

            // TODO: debug remove later
            LOG(log_deb_) << "The cert voted pbft block is "
                          << cert_voted_block_hash.first;
            duration = std::chrono::system_clock::now() - now;
            auto execute_trxs_in_ms =
                std::chrono::duration_cast<std::chrono::milliseconds>(duration)
                    .count();
            LOG(log_deb_) << "Pushing PBFT block and Execution spent "
                          << execute_trxs_in_ms << " ms. in round "
                          << pbft_round_;
            continue;
          }
        } else {
          LOG(log_tra_) << "Still waiting to receive cert voted block "
                        << cert_voted_block_hash.first << " in round "
                        << pbft_round_;
        }
      }
    }
    // We skip step 4 due to having missed it while executing....
    if (have_executed_this_round == true &&
        elapsed_time_in_round_ms >
            4 * LAMBDA_ms + STEP_4_DELAY + 2 * POLLING_INTERVAL_ms &&
        pbft_step_ == 3) {
      LOG(log_deb_)
          << "Skipping step 4 due to execution, will go to step 5 in round "
          << pbft_round_;
      pbft_step_ = 5;
    }

    // Check if we are synced to the right step ...
    uint64_t consensus_pbft_round = roundDeterminedFromVotes_(votes);
<<<<<<< HEAD

    // This should be always true...
    assert(consensus_pbft_round >= pbft_round_);

=======
    uint64_t consensus_pbft_round = roundDeterminedFromVotes_(votes);
>>>>>>> fix for next voted block from previous round possibly not being consistent
    if (consensus_pbft_round > pbft_round_) {
      LOG(log_inf_) << "From votes determined round " << consensus_pbft_round;

      uint64_t local_round = pbft_round_;

      // All round start state changes are moved here...
      // would be nice to have this be a method but we have local
      // variables the run() function
      
      round_clock_initial_datetime = now;

      LOG(log_deb_) << "Advancing clock to pbft round " << pbft_round_
                    << ", step 1, and resetting clock.";

      pbft_round_ = consensus_pbft_round;
      resetStep_();
=======
    if (consensus_pbft_round > pbft_round_) {
      LOG(log_inf_) << "From votes determined round " << consensus_pbft_round;

      // p2p connection syncing should cover this situation, sync here for safe
      if (consensus_pbft_round > pbft_round_ + 1 &&
          capability_->syncing_ == false) {
        LOG(log_sil_) << "Quorum determined round " << consensus_pbft_round
                      << " > 1 + current round " << pbft_round_
                      << " local round, need to broadcast request for missing "
                         "certified blocks";

        // NOTE: Update this here before calling syncPbftChainFromPeers_
        //       to be sure this sync call won't be supressed for being too
        //       recent (ie. same round and step)
        pbft_round_ = consensus_pbft_round;
        pbft_step_ = 1;

        syncPbftChainFromPeers_();

        next_voted_block_from_previous_round_ = std::make_pair(NULL_BLOCK_HASH, false);

      } else {

        next_voted_block_from_previous_round_ = nextVotedBlockForRoundAndStep_(votes, pbft_round_);
      }

      // Update round and step...
      pbft_round_ = consensus_pbft_round;
      pbft_step_ = 1;  // Not strictly necessary since that is done inside next
                       // if statement

      // Update pbft chain last block hash at start of new round...
      pbft_chain_last_block_hash_ = pbft_chain_->getLastPbftBlockHash();
    }
    if (pbft_round_ != pbft_round_last_) {
      round_clock_initial_datetime = now;
>>>>>>> 54edb5d5

      have_executed_this_round = false;
      should_have_cert_voted_in_this_round = false;
      // reset starting value to NULL_BLOCK_HASH
      own_starting_value_for_round = NULL_BLOCK_HASH;
      // reset next voted value since start a new round
      next_voted_null_block_hash = false;
      next_voted_soft_value = false;
      if (executed_pbft_block_) {
        last_period_should_speak_ = pbft_chain_->getPbftChainPeriod();
        // Update sortition accounts table
        updateSortitionAccountsTable_();
        // reset sortition_threshold and TWO_T_PLUS_ONE
        updateTwoTPlusOneAndThreshold_();
        executed_pbft_block_ = false;
      }

      LAMBDA_ms = LAMBDA_ms_MIN;

      last_step_clock_initial_datetime_ =
          current_step_clock_initial_datetime_;
      current_step_clock_initial_datetime_ = std::chrono::system_clock::now();
      pbft_round_last_ = pbft_round_;

      // Update pbft chain last block hash at start of new round...
      pbft_chain_last_block_hash_ = pbft_chain_->getLastPbftBlockHash();
      
      /////////////////////
      // END ROUND START STATE CHANGE UPDATES


      // p2p connection syncing should cover this situation, sync here for safe
      if (consensus_pbft_round > local_round + 1 &&
          capability_->syncing_ == false) {
        LOG(log_sil_) << "Quorum determined round " << consensus_pbft_round
                      << " > 1 + current round " << local_round
                      << " local round, need to broadcast request for missing "
                         "certified blocks";

        // NOTE: Advance round and step before calling sync to make sure
        //       sync call won't be supressed for being too
        //       recent (ie. same round and step)
        syncPbftChainFromPeers_();

        next_voted_block_from_previous_round_ = std::make_pair(NULL_BLOCK_HASH, false);
      } else {
        next_voted_block_from_previous_round_ = nextVotedBlockForRoundAndStep_(votes, pbft_round_);
      }

      // Restart while loop...
      continue;
    }

    // Here we handle the various possible steps/states of
    // what should become pbft state machine...

    if (pbft_step_ == 1) {
      // Value Proposal
      if (shouldSpeak(propose_vote_type, pbft_round_, pbft_step_)) {
        if (pbft_round_ == 1) {
          LOG(log_deb_) << "Proposing value of NULL_BLOCK_HASH "
                        << NULL_BLOCK_HASH << " for round 1 by protocol";
          placeVote_(own_starting_value_for_round, propose_vote_type,
                     pbft_round_, pbft_step_);
        } else if (push_block_values_for_round.count(pbft_round_ - 1) ||
                   (pbft_round_ >= 2 && next_voted_block_from_previous_round_.second &&
              next_voted_block_from_previous_round_.first == NULL_BLOCK_HASH)) {
          // PBFT block only be proposed once in one period
          if (!proposed_block_hash_.second ||
              proposed_block_hash_.first == NULL_BLOCK_HASH) {
            // Propose value...
            proposed_block_hash_ = proposeMyPbftBlock_();
          }
          if (proposed_block_hash_.second) {
            own_starting_value_for_round = proposed_block_hash_.first;
            placeVote_(proposed_block_hash_.first, propose_vote_type,
                       pbft_round_, pbft_step_);
          }
        } else if (pbft_round_ >= 2) {
          if (next_voted_block_from_previous_round_.second &&
              next_voted_block_from_previous_round_.first != NULL_BLOCK_HASH) {
            LOG(log_deb_) << "Proposing next voted block "
                          << next_voted_block_from_previous_round_.first
                          << " from previous round";
            placeVote_(next_voted_block_from_previous_round_.first,
                       propose_vote_type, pbft_round_, pbft_step_);
          }
        }
      }
      next_step_time_ms = 2 * LAMBDA_ms;
      LOG(log_tra_) << "next step time(ms): " << next_step_time_ms;
      last_step_clock_initial_datetime_ = current_step_clock_initial_datetime_;
      current_step_clock_initial_datetime_ = std::chrono::system_clock::now();
      setPbftStep(pbft_step_+1);
    } else if (pbft_step_ == 2) {
      // The Filtering Step
      if (shouldSpeak(soft_vote_type, pbft_round_, pbft_step_)) {
        if (pbft_round_ == 1 ||
            (pbft_round_ >= 2 &&
             push_block_values_for_round.count(pbft_round_ - 1)) ||
            (pbft_round_ >= 2 &&
             next_voted_block_from_previous_round_.second &&
              next_voted_block_from_previous_round_.first == NULL_BLOCK_HASH)) {
          // Identity leader
          std::pair<blk_hash_t, bool> leader_block =
              identifyLeaderBlock_(votes);
          if (leader_block.second) {
            LOG(log_deb_) << "Identify leader block " << leader_block.first
                          << " for round " << pbft_round_
                          << " and soft vote the value";
            if (own_starting_value_for_round == NULL_BLOCK_HASH) {
              own_starting_value_for_round = leader_block.first;
            }
            placeVote_(leader_block.first, soft_vote_type, pbft_round_,
                       pbft_step_);
          }
        } else if (pbft_round_ >= 2) {
          if (next_voted_block_from_previous_round_.second &&
              next_voted_block_from_previous_round_.first != NULL_BLOCK_HASH) {
            LOG(log_deb_) << "Soft voting "
                          << next_voted_block_from_previous_round_.first
                          << " from previous round";
            placeVote_(next_voted_block_from_previous_round_.first,
                       soft_vote_type, pbft_round_, pbft_step_);
          }
        }
      }

      next_step_time_ms = 2 * LAMBDA_ms;
      LOG(log_tra_) << "next step time(ms): " << next_step_time_ms;
      last_step_clock_initial_datetime_ = current_step_clock_initial_datetime_;
      current_step_clock_initial_datetime_ = std::chrono::system_clock::now();
      setPbftStep(pbft_step_+1);

    } else if (pbft_step_ == 3) {
      // The Certifying Step
      if (elapsed_time_in_round_ms < 2 * LAMBDA_ms) {
        // Should not happen, add log here for safety checking
        LOG(log_err_) << "PBFT Reached step 3 too quickly after only "
                      << elapsed_time_in_round_ms << " (ms) in round "
                      << pbft_round_;
      }

      bool should_go_to_step_four = false;

      if (elapsed_time_in_round_ms >
          4 * LAMBDA_ms + STEP_4_DELAY - POLLING_INTERVAL_ms) {
        LOG(log_deb_) << "Step 3 expired, will go to step 4 in round "
                      << pbft_round_;
        should_go_to_step_four = true;
      } else if (should_have_cert_voted_in_this_round == false) {
        LOG(log_tra_) << "In step 3";
        std::pair<blk_hash_t, bool> soft_voted_block_for_this_round =
            softVotedBlockForRound_(votes, pbft_round_);

        LOG(log_tra_) << "Finished softVotedBlockForRound_";

        if (soft_voted_block_for_this_round.second &&
            soft_voted_block_for_this_round.first != NULL_BLOCK_HASH &&
            comparePbftBlockScheduleWithDAGblocks_(
                soft_voted_block_for_this_round.first)) {
          LOG(log_tra_) << "Finished comparePbftBlockScheduleWithDAGblocks_";

          // NOTE: If we have already executed this round
          //       then block won't be found in unverified queue...
          bool executed_soft_voted_block_for_this_round = false;
          if (have_executed_this_round == true) {
            LOG(log_tra_)
                << "Have already executed before certifying in step 3 in round "
                << pbft_round_;

            if (pbft_chain_->getLastPbftBlockHash() ==
                soft_voted_block_for_this_round.first) {
              LOG(log_tra_) << "Having executed, last block in chain is the "
                               "soft voted block in round "
                            << pbft_round_;
              executed_soft_voted_block_for_this_round = true;
            }
          }

          bool unverified_soft_vote_block_for_this_round_is_valid = false;
          if (executed_soft_voted_block_for_this_round == false) {
            if (checkPbftBlockInUnverifiedQueue_(
                    soft_voted_block_for_this_round.first)) {
              if (checkPbftBlockValid_(soft_voted_block_for_this_round.first)) {
                LOG(log_tra_) << "checkPbftBlockValid_ returned true";
                unverified_soft_vote_block_for_this_round_is_valid = true;
              } else {
                // Get partition, need send request to get missing pbft blocks
                // from peers
                LOG(log_sil_)
                    << "Soft voted block for this round appears to be invalid, "
                       "we must be out of sync with pbft chain";

                if (capability_->syncing_ == false) {
                  syncPbftChainFromPeers_();
                }
              }
            } else {
              LOG(log_tra_) << "Still waiting to receive the soft voted block "
                            << soft_voted_block_for_this_round.first
                            << " in step 3 in round " << pbft_round_;
            }
          }

          if (executed_soft_voted_block_for_this_round == true ||
              unverified_soft_vote_block_for_this_round_is_valid == true) {
            cert_voted_values_for_round[pbft_round_] =
                soft_voted_block_for_this_round.first;

            // NEED TO KEEP POLLING TO SEE IF WE HAVE 2t+1 cert votes...
            // Here we would cert vote if we can speak....
            should_have_cert_voted_in_this_round = true;
            if (shouldSpeak(cert_vote_type, pbft_round_, pbft_step_)) {
              LOG(log_deb_)
                  << "Cert voting " << soft_voted_block_for_this_round.first
                  << " for round " << pbft_round_;
              // generate cert vote
              placeVote_(soft_voted_block_for_this_round.first, cert_vote_type,
                         pbft_round_, pbft_step_);
            }
          }
        }
      }

      if (should_go_to_step_four) {
        LOG(log_deb_) << "will go to step 4";
        next_step_time_ms = 4 * LAMBDA_ms + STEP_4_DELAY;
        last_step_clock_initial_datetime_ =
            current_step_clock_initial_datetime_;
        current_step_clock_initial_datetime_ = std::chrono::system_clock::now();
        setPbftStep(pbft_step_+1);
      } else {
        next_step_time_ms += POLLING_INTERVAL_ms;
      }
      LOG(log_tra_) << "next step time(ms): " << next_step_time_ms;

    } else if (pbft_step_ == 4) {
      if (shouldSpeak(next_vote_type, pbft_round_, pbft_step_)) {
        if (cert_voted_values_for_round.find(pbft_round_) !=
            cert_voted_values_for_round.end()) {
          LOG(log_deb_) << "Next voting value "
                        << cert_voted_values_for_round[pbft_round_]
                        << " for round " << pbft_round_;
          placeVote_(cert_voted_values_for_round[pbft_round_], next_vote_type,
                     pbft_round_, pbft_step_);
        } else if (pbft_round_ >= 2 &&
                   next_voted_block_from_previous_round_.second &&
                   next_voted_block_from_previous_round_.first == NULL_BLOCK_HASH) {
          LOG(log_deb_) << "Next voting NULL BLOCK for round " << pbft_round_;
          placeVote_(NULL_BLOCK_HASH, next_vote_type, pbft_round_, pbft_step_);
        } else {
          LOG(log_deb_) << "Next voting nodes own starting value "
                        << own_starting_value_for_round << " for round "
                        << pbft_round_;
          placeVote_(own_starting_value_for_round, next_vote_type, pbft_round_,
                     pbft_step_);
        }
      }
      last_step_clock_initial_datetime_ = current_step_clock_initial_datetime_;
      current_step_clock_initial_datetime_ = std::chrono::system_clock::now();
      setPbftStep(pbft_step_+1);
      next_step_time_ms = 4 * LAMBDA_ms + STEP_4_DELAY;
      LOG(log_tra_) << "next step time(ms): " << next_step_time_ms;

    } else if (pbft_step_ == 5) {
      if (elapsed_time_in_round_ms >
          6 * LAMBDA_ms + STEP_4_DELAY + 2 * POLLING_INTERVAL_ms) {
        // Should not happen, add log here for safety checking
        if (have_executed_this_round == true) {
          LOG(log_deb_) << "PBFT Reached round " << pbft_round_
                        << " step 5 late due to execution";
        } else {
          LOG(log_deb_) << "PBFT Reached round " << pbft_round_
                        << " step 5 late without executing";
        }
        setPbftStep(7);
        continue;
      }
      if (shouldSpeak(next_vote_type, pbft_round_, pbft_step_)) {
        std::pair<blk_hash_t, bool> soft_voted_block_for_this_round =
            softVotedBlockForRound_(votes, pbft_round_);
        if (!next_voted_soft_value && soft_voted_block_for_this_round.second &&
            soft_voted_block_for_this_round.first != NULL_BLOCK_HASH &&
            comparePbftBlockScheduleWithDAGblocks_(
                soft_voted_block_for_this_round.first)) {
          LOG(log_deb_) << "Next voting "
                        << soft_voted_block_for_this_round.first
                        << " for round " << pbft_round_;
          placeVote_(soft_voted_block_for_this_round.first, next_vote_type,
                     pbft_round_, pbft_step_);
          next_voted_soft_value = true;
        }
        if (!next_voted_null_block_hash && pbft_round_ >= 2 &&
            next_voted_block_from_previous_round_.second &&
              next_voted_block_from_previous_round_.first == NULL_BLOCK_HASH &&
            (cert_voted_values_for_round.find(pbft_round_) ==
             cert_voted_values_for_round.end())) {
          LOG(log_deb_) << "Next voting NULL BLOCK for round " << pbft_round_
                        << " step " << pbft_step_;
          placeVote_(NULL_BLOCK_HASH, next_vote_type, pbft_round_, pbft_step_);
          next_voted_null_block_hash = true;
        }
      }

      if (elapsed_time_in_round_ms >
          6 * LAMBDA_ms + STEP_4_DELAY - POLLING_INTERVAL_ms) {
        next_step_time_ms = 6 * LAMBDA_ms + STEP_4_DELAY;
        last_step_clock_initial_datetime_ =
            current_step_clock_initial_datetime_;
        current_step_clock_initial_datetime_ = std::chrono::system_clock::now();
        setPbftStep(pbft_step_+1);
        next_voted_soft_value = false;
        next_voted_null_block_hash = false;
      } else {
        next_step_time_ms += POLLING_INTERVAL_ms;
      }
      LOG(log_tra_) << "next step time(ms): " << next_step_time_ms;

    } else if (pbft_step_ % 2 == 0) {
      // Even number steps 6, 8, 10... < MAX_STEPS are a repeat of step 4...
      if (shouldSpeak(next_vote_type, pbft_round_, pbft_step_)) {
        if (cert_voted_values_for_round.find(pbft_round_) !=
            cert_voted_values_for_round.end()) {
          LOG(log_deb_) << "Next voting value "
                        << cert_voted_values_for_round[pbft_round_]
                        << " for round " << pbft_round_;
          placeVote_(cert_voted_values_for_round[pbft_round_], next_vote_type,
                     pbft_round_, pbft_step_);
        } else if (pbft_round_ >= 2 &&
                   next_voted_block_from_previous_round_.second &&
                   next_voted_block_from_previous_round_.first == NULL_BLOCK_HASH) {
          LOG(log_deb_) << "Next voting NULL BLOCK for round " << pbft_round_;
          placeVote_(NULL_BLOCK_HASH, next_vote_type, pbft_round_, pbft_step_);
        } else {
          LOG(log_deb_) << "Next voting nodes own starting value for round "
                        << pbft_round_;
          placeVote_(own_starting_value_for_round, next_vote_type, pbft_round_,
                     pbft_step_);
        }
      }
      last_step_clock_initial_datetime_ = current_step_clock_initial_datetime_;
      current_step_clock_initial_datetime_ = std::chrono::system_clock::now();
      setPbftStep(pbft_step_+1);

      if (pbft_step_ > MAX_STEPS) {
        LAMBDA_ms *= 2;
        LOG(log_inf_) << "Surpassed max steps, relaxing lambda to " << LAMBDA_ms
                      << " ms in round " << pbft_round_ << ", step "
                      << pbft_step_;
      }

    } else {
      // Odd number steps 7, 9, 11... < MAX_STEPS are a repeat of step 5...
      if (elapsed_time_in_round_ms > (pbft_step_ + 1) * LAMBDA_ms +
                                         STEP_4_DELAY +
                                         2 * POLLING_INTERVAL_ms) {
        // Should not happen, add log here for safety checking
        if (have_executed_this_round == true) {
          LOG(log_deb_) << "PBFT Reached round " << pbft_round_ << " step "
                        << pbft_step_ << " late due to execution";
        } else {
          LOG(log_deb_) << "PBFT Reached round " << pbft_round_ << " step "
                        << pbft_step_ << " late without executing";
        }
        setPbftStep(pbft_step_+2);
        continue;
      }

      if (shouldSpeak(next_vote_type, pbft_round_, pbft_step_)) {
        std::pair<blk_hash_t, bool> soft_voted_block_for_this_round =
            softVotedBlockForRound_(votes, pbft_round_);
        if (!next_voted_soft_value && soft_voted_block_for_this_round.second &&
            soft_voted_block_for_this_round.first != NULL_BLOCK_HASH &&
            comparePbftBlockScheduleWithDAGblocks_(
                soft_voted_block_for_this_round.first)) {
          LOG(log_deb_) << "Next voting "
                        << soft_voted_block_for_this_round.first
                        << " for round " << pbft_round_;
          placeVote_(soft_voted_block_for_this_round.first, next_vote_type,
                     pbft_round_, pbft_step_);
          next_voted_soft_value = true;
        }
        if (!next_voted_null_block_hash && pbft_round_ >= 2 &&
            next_voted_block_from_previous_round_.second &&
            next_voted_block_from_previous_round_.first == NULL_BLOCK_HASH &&
            (cert_voted_values_for_round.find(pbft_round_) ==
             cert_voted_values_for_round.end())) {
          LOG(log_deb_) << "Next voting NULL BLOCK for round " << pbft_round_;
          placeVote_(NULL_BLOCK_HASH, next_vote_type, pbft_round_, pbft_step_);
          next_voted_null_block_hash = true;
        }

        /*
        if (!next_voted_soft_value && !next_voted_null_block_hash &&
            pbft_step_ >= MAX_STEPS) {
          LOG(log_deb_) << "Next voting NULL BLOCK HAVING REACHED MAX STEPS "
                           "for round "
                        << pbft_round_;
          placeVote_(NULL_BLOCK_HASH, next_vote_type, pbft_round_, pbft_step_);
          next_voted_null_block_hash = true;
        }*/
      }

      if (pbft_step_ > MAX_STEPS && capability_->syncing_ == false &&
          syncRequestedAlreadyThisStep_() == false) {
        LOG(log_war_) << "Suspect pbft chain behind, inaccurate 2t+1, need "
                         "to broadcast request for missing blocks";
        syncPbftChainFromPeers_();
      }

      // if (pbft_step_ >= MAX_STEPS) {
      /*
      pbft_round_ += 1;
      LOG(log_deb_) << "Having next voted, advancing clock to pbft round "
                    << pbft_round_ << ", step 1, and resetting clock.";
      // reset starting value to NULL_BLOCK_HASH
      own_starting_value_for_round = NULL_BLOCK_HASH;
      // I added this as a way of seeing if we were even getting votes during
      // testnet -Justin
      LOG(log_deb_) << "There are " << votes.size() << " votes since round "
                    << pbft_round_ - 2;
      // NOTE: This also sets pbft_step back to 1
      last_step_clock_initial_datetime_ =
          current_step_clock_initial_datetime_;
      current_step_clock_initial_datetime_ = std::chrono::system_clock::now();
      last_step_ = pbft_step_;
      pbft_step_ = 1;
      next_voted_soft_value = false;
      next_voted_null_block_hash = false;
      round_clock_initial_datetime = std::chrono::system_clock::now();
      */
      //  continue;
      //} else
      if (elapsed_time_in_round_ms >
          (pbft_step_ + 1) * LAMBDA_ms + STEP_4_DELAY - POLLING_INTERVAL_ms) {
        next_step_time_ms = (pbft_step_ + 1) * LAMBDA_ms + STEP_4_DELAY;
        last_step_clock_initial_datetime_ =
            current_step_clock_initial_datetime_;
        current_step_clock_initial_datetime_ = std::chrono::system_clock::now();
        setPbftStep(pbft_step_+1);
        next_voted_soft_value = false;
        next_voted_null_block_hash = false;
      } else {
        next_step_time_ms += POLLING_INTERVAL_ms;
      }
      LOG(log_tra_) << "next step time(ms): " << next_step_time_ms;
    }

    now = std::chrono::system_clock::now();
    duration = now - round_clock_initial_datetime;
    elapsed_time_in_round_ms =
        std::chrono::duration_cast<std::chrono::milliseconds>(duration).count();
    auto time_to_sleep_for_ms = next_step_time_ms - elapsed_time_in_round_ms;
    if (time_to_sleep_for_ms > 0) {
      LOG(log_tra_) << "Time to sleep(ms): " << time_to_sleep_for_ms
                    << " in round " << pbft_round_ << ", step " << pbft_step_;
      thisThreadSleepForMilliSeconds(time_to_sleep_for_ms);
    }
  }
}

std::pair<bool, uint64_t> PbftManager::getDagBlockPeriod(
    blk_hash_t const &hash) {
  std::pair<bool, uint64_t> res;
  auto value = db_->getDagBlockPeriod(hash);
  if (value == nullptr) {
    res.first = false;
  } else {
    res.first = true;
    res.second = *value;
  }
  return res;
}

std::string PbftManager::getScheduleBlockByPeriod(uint64_t period) {
  auto value = db_->getPeriodScheduleBlock(period);
  if (value) {
    blk_hash_t pbft_block_hash = *value;
    return pbft_chain_->getPbftBlockInChain(pbft_block_hash).getJsonStr();
  }
  return "";
}

bool PbftManager::shouldSpeak(PbftVoteTypes type, uint64_t round, size_t step) {
  auto full_node = node_.lock();
  if (!full_node) {
    LOG(log_err_) << "Full node unavailable";
    return false;
  }
  addr_t account_address = full_node->getAddress();
  if (sortition_account_balance_table.find(account_address) ==
      sortition_account_balance_table.end()) {
    LOG(log_tra_) << "Cannot find account " << account_address
                  << " in sortition table. Don't have enough coins to vote";
    return false;
  }
  // only active players are able to vote
  if (!is_active_player_) {
    LOG(log_tra_)
        << "Account " << account_address << " last period seen at "
        << sortition_account_balance_table[account_address].last_period_seen
        << ", as a non-active player";
    return false;
  }

  // compute sortition
  VrfPbftMsg msg(pbft_chain_last_block_hash_, type, round, step);
  VrfPbftSortition vrf_sortition(full_node->getVrfSecretKey(), msg);
  if (!vrf_sortition.canSpeak(sortition_threshold_,
                              valid_sortition_accounts_size_)) {
    LOG(log_tra_) << "Don't get sortition";
    return false;
  }
  return true;
}

void PbftManager::resetStep_() {
  setPbftStep(1);
}

/* There is a quorum of next-votes and set determine that round p should be the
 * current round...
 */
uint64_t PbftManager::roundDeterminedFromVotes_(std::vector<Vote> votes) {
  // <<vote_round, vote_step>, count>, <round, step> store in reverse order
  std::map<std::pair<uint64_t, size_t>, size_t,
           std::greater<std::pair<uint64_t, size_t>>>
      next_votes_tally_by_round_step;

  for (Vote &v : votes) {
    if (v.getType() != next_vote_type) {
      continue;
    }

    std::pair<uint64_t, size_t> round_step =
        std::make_pair(v.getRound(), v.getStep());
    if (round_step.first >= pbft_round_) {
      if (next_votes_tally_by_round_step.find(round_step) !=
          next_votes_tally_by_round_step.end()) {
        next_votes_tally_by_round_step[round_step] += 1;
      } else {
        next_votes_tally_by_round_step[round_step] = 1;
      }
    }
  }

  for (auto &rs_votes : next_votes_tally_by_round_step) {
    if (rs_votes.second >= TWO_T_PLUS_ONE) {
      std::vector<Vote> next_votes_for_round_step =
          getVotesOfTypeFromVotesForRoundAndStep_(
              next_vote_type, votes, rs_votes.first.first,
              rs_votes.first.second, std::make_pair(NULL_BLOCK_HASH, false));
      if (blockWithEnoughVotes_(next_votes_for_round_step).second) {
        LOG(log_deb_) << "Found sufficient next votes in round "
                      << rs_votes.first.first << ", step "
                      << rs_votes.first.second;
        return rs_votes.first.first + 1;
      }
    }
  }
  return pbft_round_;
}

// Assumption is that all votes are in the same round and of same type...
std::pair<blk_hash_t, bool> PbftManager::blockWithEnoughVotes_(
    std::vector<Vote> &votes) const {
  bool is_first_block = true;
  PbftVoteTypes vote_type;
  uint64_t vote_round;
  blk_hash_t blockhash;
  // <block_hash, count>, store in reverse order
  std::map<blk_hash_t, size_t, std::greater<blk_hash_t>> tally_by_blockhash;

  for (Vote const &v : votes) {
    if (is_first_block) {
      vote_type = v.getType();
      vote_round = v.getRound();
      is_first_block = false;
    } else {
      bool vote_type_and_round_is_consistent =
          (vote_type == v.getType() && vote_round == v.getRound());
      if (!vote_type_and_round_is_consistent) {
        LOG(log_err_) << "Vote types and rounds were not internally"
                         " consistent!";
        assert(false);
        // return std::make_pair(NULL_BLOCK_HASH, false);
      }
    }

    blockhash = v.getBlockHash();
    if (tally_by_blockhash.find(blockhash) != tally_by_blockhash.end()) {
      tally_by_blockhash[blockhash] += 1;
    } else {
      tally_by_blockhash[blockhash] = 1;
    }

    for (auto const &blockhash_pair : tally_by_blockhash) {
      if (blockhash_pair.second >= TWO_T_PLUS_ONE) {
        LOG(log_deb_) << "find block hash " << blockhash_pair.first
                      << " vote type " << vote_type << " in round "
                      << vote_round << " has " << blockhash_pair.second
                      << " votes";
        return std::make_pair(blockhash_pair.first, true);
      } else {
        LOG(log_tra_) << "Don't have enough votes. block hash "
                      << blockhash_pair.first << " vote type " << vote_type
                      << " in round " << vote_round << " has "
                      << blockhash_pair.second << " votes"
                      << " (2TP1 = " << TWO_T_PLUS_ONE << ")";
      }
    }
  }

  return std::make_pair(NULL_BLOCK_HASH, false);
}

std::map<size_t, std::vector<Vote>, std::greater<size_t>>
PbftManager::getVotesOfTypeFromVotesForRoundByStep_(
    PbftVoteTypes vote_type, std::vector<Vote> &votes, uint64_t round,
    std::pair<blk_hash_t, bool> blockhash) {
  //<vote_step, votes> reverse order
  std::map<size_t, std::vector<Vote>, std::greater<size_t>>
      requested_votes_by_step;

  for (Vote &v : votes) {
    if (v.getType() == vote_type && v.getRound() == round &&
        (blockhash.second == false || blockhash.first == v.getBlockHash())) {
      size_t step = v.getStep();
      if (requested_votes_by_step.find(step) == requested_votes_by_step.end()) {
        requested_votes_by_step[step] = {v};
      } else {
        requested_votes_by_step[step].emplace_back(v);
      }
    }
  }

  return requested_votes_by_step;
}

std::vector<Vote> PbftManager::getVotesOfTypeFromVotesForRoundAndStep_(
    PbftVoteTypes vote_type, std::vector<Vote> &votes, uint64_t round,
    size_t step, std::pair<blk_hash_t, bool> blockhash) {
  std::vector<Vote> votes_of_requested_type;

  for (Vote &v : votes) {
    if (v.getType() == vote_type && v.getRound() == round &&
        v.getStep() == step &&
        (blockhash.second == false || blockhash.first == v.getBlockHash())) {
      votes_of_requested_type.emplace_back(v);
    }
  }

  return votes_of_requested_type;
}

std::pair<blk_hash_t, bool> PbftManager::nextVotedBlockForRoundAndStep_(
    std::vector<Vote> &votes, uint64_t round) {
  //<vote_step, votes> reverse order
  std::map<size_t, std::vector<Vote>, std::greater<size_t>>
      next_votes_in_round_by_step = getVotesOfTypeFromVotesForRoundByStep_(
          next_vote_type, votes, round, std::make_pair(NULL_BLOCK_HASH, false));

  std::pair<blk_hash_t, bool> next_vote_block_hash =
      std::make_pair(NULL_BLOCK_HASH, false);
  for (auto &sv : next_votes_in_round_by_step) {
    next_vote_block_hash = blockWithEnoughVotes_(sv.second);
    if (next_vote_block_hash.second) {
      return next_vote_block_hash;
    }
  }
  return next_vote_block_hash;
}

void PbftManager::placeVote_(taraxa::blk_hash_t const &blockhash,
                             PbftVoteTypes vote_type, uint64_t round,
                             size_t step) {
  auto full_node = node_.lock();
  Vote vote = full_node->generateVote(blockhash, vote_type, round, step,
                                      pbft_chain_last_block_hash_);
  vote_mgr_->addVote(vote);
  LOG(log_deb_) << "vote block hash: " << blockhash
                << " vote type: " << vote_type << " round: " << round
                << " step: " << step << " vote hash " << vote.getHash();
  // pbft vote broadcast
  full_node->broadcastVote(vote);
}

std::pair<blk_hash_t, bool> PbftManager::softVotedBlockForRound_(
    std::vector<taraxa::Vote> &votes, uint64_t round) {
  std::vector<Vote> soft_votes_for_round =
      getVotesOfTypeFromVotesForRoundAndStep_(
          soft_vote_type, votes, round, 2,
          std::make_pair(NULL_BLOCK_HASH, false));

  return blockWithEnoughVotes_(soft_votes_for_round);
}

std::pair<blk_hash_t, bool> PbftManager::proposeMyPbftBlock_() {
  auto full_node = node_.lock();
  if (!full_node) {
    LOG(log_err_) << "Full node unavailable" << std::endl;
    return std::make_pair(NULL_BLOCK_HASH, false);
  }
  LOG(log_deb_) << "Into propose PBFT block";
  blk_hash_t last_pbft_block_hash = pbft_chain_->getLastPbftBlockHash();
  PbftBlock last_pbft_block;
  std::string last_period_dag_anchor_block_hash;
  if (last_pbft_block_hash) {
    last_pbft_block = pbft_chain_->getPbftBlockInChain(last_pbft_block_hash);
    last_period_dag_anchor_block_hash =
        last_pbft_block.getPivotDagBlockHash().toString();
  } else {
    // First PBFT pivot block
    last_period_dag_anchor_block_hash = dag_genesis_;
  }

  std::vector<std::string> ghost;
  full_node->getGhostPath(last_period_dag_anchor_block_hash, ghost);
  LOG(log_deb_) << "GHOST size " << ghost.size();
  // Looks like ghost never empty, at lease include the last period dag anchor
  // block
  if (ghost.empty()) {
    LOG(log_deb_) << "GHOST is empty. No new DAG blocks generated, PBFT "
                     "propose NULL_BLOCK_HASH";
    return std::make_pair(NULL_BLOCK_HASH, true);
  }
  blk_hash_t dag_block_hash;
  if (ghost.size() <= DAG_BLOCKS_SIZE) {
    // Move back GHOST_PATH_MOVE_BACK DAG blocks for DAG sycning
    int ghost_index = ghost.size() - 1 - GHOST_PATH_MOVE_BACK;
    if (ghost_index <= 0) {
      ghost_index = 0;
    }
    while (ghost_index < ghost.size() - 1) {
      if (ghost[ghost_index] != last_period_dag_anchor_block_hash) {
        break;
      }
      ghost_index += 1;
    }
    dag_block_hash = blk_hash_t(ghost[ghost_index]);
  } else {
    dag_block_hash = blk_hash_t(ghost[DAG_BLOCKS_SIZE - 1]);
  }
  if (dag_block_hash.toString() == dag_genesis_) {
    LOG(log_deb_) << "No new DAG blocks generated. DAG only has genesis "
                  << dag_block_hash << " PBFT propose NULL_BLOCK_HASH";
    return std::make_pair(NULL_BLOCK_HASH, true);
  }
  // compare with last dag block hash. If they are same, which means no new
  // dag blocks generated since last round. In that case PBFT proposer should
  // propose NULL BLOCK HASH as their value and not produce a new block. In
  // practice this should never happen
  if (dag_block_hash.toString() == last_period_dag_anchor_block_hash) {
    LOG(log_deb_)
        << "Last period DAG anchor block hash " << dag_block_hash
        << " No new DAG blocks generated, PBFT propose NULL_BLOCK_HASH";
    LOG(log_deb_) << "Ghost: " << ghost;
    return std::make_pair(NULL_BLOCK_HASH, true);
  }
  // get dag blocks hash order
  uint64_t pbft_chain_period;
  std::shared_ptr<vec_blk_t> dag_blocks_hash_order;
  std::tie(pbft_chain_period, dag_blocks_hash_order) =
      full_node->getDagBlockOrder(dag_block_hash);
  // get dag blocks
  std::vector<std::shared_ptr<DagBlock>> dag_blocks;
  for (auto const &dag_blk_hash : *dag_blocks_hash_order) {
    auto dag_blk = full_node->getDagBlock(dag_blk_hash);
    assert(dag_blk);
    dag_blocks.emplace_back(dag_blk);
  }

  std::vector<std::vector<std::pair<trx_hash_t, uint>>> dag_blocks_trxs_mode;
  std::unordered_set<trx_hash_t> unique_trxs;
  for (auto const &dag_blk : dag_blocks) {
    // get transactions for each DAG block
    auto trxs_hash = dag_blk->getTrxs();
    std::vector<std::pair<trx_hash_t, uint>> each_dag_blk_trxs_mode;
    for (auto const &t_hash : trxs_hash) {
      if (unique_trxs.find(t_hash) != unique_trxs.end()) {
        // Duplicate transations
        continue;
      }
      unique_trxs.insert(t_hash);
      auto trx = db_->getTransaction(t_hash);
      if (!replay_protection_service_->hasBeenExecuted(*trx)) {
        // TODO: Generate fake transaction schedule, will need pass to VM to
        //  generate the transaction schedule later
        each_dag_blk_trxs_mode.emplace_back(std::make_pair(t_hash, 1));
      }
    }
    dag_blocks_trxs_mode.emplace_back(each_dag_blk_trxs_mode);
  }

  //  TODO: Keep for now to compare, will remove later
  //  // get transactions overlap table
  //  std::shared_ptr<std::vector<std::pair<blk_hash_t, std::vector<bool>>>>
  //      trx_overlap_table =
  //          full_node->computeTransactionOverlapTable(dag_blocks_hash_order);
  //  if (!trx_overlap_table) {
  //    LOG(log_err_) << "Transaction overlap table nullptr, cannot create mock
  //    "
  //                  << "transactions schedule";
  //    return std::make_pair(NULL_BLOCK_HASH, false);
  //  }
  //  if (trx_overlap_table->empty()) {
  //    LOG(log_deb_) << "Transaction overlap table is empty, no DAG block needs
  //    "
  //                  << " generate mock trx schedule";
  //    return std::make_pair(NULL_BLOCK_HASH, false);
  //  }
  //  // TODO: generate fake transaction schedule for now, will pass
  //  //  trx_overlap_table to VM
  //  std::vector<std::vector<uint>> dag_blocks_trx_modes =
  //      full_node->createMockTrxSchedule(trx_overlap_table);

  TrxSchedule schedule(*dag_blocks_hash_order, dag_blocks_trxs_mode);
  uint64_t propose_pbft_period = pbft_chain_->getPbftChainPeriod() + 1;
  uint64_t pbft_block_height = pbft_chain_->getPbftChainSize() + 1;
  uint64_t timestamp = std::time(nullptr);
  addr_t beneficiary = full_node->getAddress();

  // generate generate pbft block
  PbftBlock pbft_block(last_pbft_block_hash, dag_block_hash, schedule,
                       propose_pbft_period, pbft_block_height, timestamp,
                       beneficiary);
  // sign the pbft block
  std::string pbft_block_str = pbft_block.getJsonStr(false);
  sig_t signature = full_node->signMessage(pbft_block_str);
  pbft_block.setSignature(signature);
  pbft_block.setBlockHash();
  // push pbft block
  pbft_chain_->pushUnverifiedPbftBlock(pbft_block);
  // broadcast pbft block
  std::shared_ptr<Network> network = full_node->getNetwork();
  network->onNewPbftBlock(pbft_block);

  blk_hash_t pbft_block_hash = pbft_block.getBlockHash();
  LOG(log_deb_) << full_node->getAddress() << " propose PBFT block succussful! "
                << " in round: " << pbft_round_ << " in step: " << pbft_step_
                << " PBFT block: " << pbft_block;
  return std::make_pair(pbft_block_hash, true);
}

std::pair<blk_hash_t, bool> PbftManager::identifyLeaderBlock_(
    std::vector<Vote> &votes) {
  LOG(log_deb_) << "Into identify leader block, in round " << pbft_round_;
  // each leader candidate with <vote_signature_hash, pbft_block_hash>
  std::vector<std::pair<blk_hash_t, blk_hash_t>> leader_candidates;
  for (auto const &v : votes) {
    if (v.getRound() == pbft_round_ && v.getType() == propose_vote_type) {
      leader_candidates.emplace_back(
          std::make_pair(dev::sha3(v.getVoteSignature()), v.getBlockHash()));
    }
  }
  if (leader_candidates.empty()) {
    // no eligible leader
    return std::make_pair(NULL_BLOCK_HASH, false);
  }
  std::pair<blk_hash_t, blk_hash_t> leader = leader_candidates[0];
  for (auto const &candinate : leader_candidates) {
    if (candinate.first < leader.first) {
      leader = candinate;
    }
  }
  return std::make_pair(leader.second, true);
}

bool PbftManager::pushCertVotedPbftBlockIntoChain_(
    taraxa::blk_hash_t const &cert_voted_block_hash) {
  if (!checkPbftBlockValid_(cert_voted_block_hash)) {
    // Get partition, need send request to get missing pbft blocks from peers
    LOG(log_sil_) << "Cert voted block " << cert_voted_block_hash
                  << " is invalid, we must be out of sync with pbft chain";
    if (capability_->syncing_ == false) {
      syncPbftChainFromPeers_();
    }
    return false;
  }
  std::pair<PbftBlock, bool> pbft_block =
      pbft_chain_->getUnverifiedPbftBlock(cert_voted_block_hash);
  if (!pbft_block.second) {
    LOG(log_err_) << "Can not find the cert vote block hash "
                  << cert_voted_block_hash << " in pbft queue";
    return false;
  }
  if (!pushPbftBlockIntoChain_(pbft_block.first)) {
    // Push PBFT block from unverified blocks table
    return false;
  }
  // cleanup PBFT unverified blocks table
  pbft_chain_->cleanupUnverifiedPbftBlocks(pbft_block.first);
  return true;
}

bool PbftManager::checkPbftBlockInUnverifiedQueue_(
    blk_hash_t const &block_hash) const {
  std::pair<PbftBlock, bool> cert_voted_block =
      pbft_chain_->getUnverifiedPbftBlock(block_hash);
  if (!cert_voted_block.second) {
    LOG(log_tra_) << "Cannot find the unverified pbft block, block hash "
                  << block_hash;
  }
  return cert_voted_block.second;
}

bool PbftManager::checkPbftBlockValid_(blk_hash_t const &block_hash) const {
  std::pair<PbftBlock, bool> cert_voted_block =
      pbft_chain_->getUnverifiedPbftBlock(block_hash);
  if (!cert_voted_block.second) {
    LOG(log_err_) << "Cannot find the unverified pbft block, block hash "
                  << block_hash;
    return false;
  }
  blk_hash_t prev_block_hash = cert_voted_block.first.getPrevBlockHash();
  if (pbft_chain_->getLastPbftBlockHash() != prev_block_hash) {
    LOG(log_inf_) << "Pbft chain last block hash "
                  << pbft_chain_->getLastPbftBlockHash()
                  << " Invalid pbft prev block hash " << prev_block_hash;
    return false;
  }
  return true;
}

bool PbftManager::syncRequestedAlreadyThisStep_() const {
  return pbft_round_ == pbft_round_last_requested_sync_ &&
         pbft_step_ == pbft_step_last_requested_sync_;
}

void PbftManager::syncPbftChainFromPeers_() {
  if (!pbft_chain_->pbftSyncedQueueEmpty()) {
    LOG(log_deb_) << "DAG has not synced yet. PBFT chain skips syncing";
    return;
  }

  if (capability_->syncing_ == false) {
    if (syncRequestedAlreadyThisStep_() == false) {
      LOG(log_sil_) << "Restarting pbft sync."
                    << " In round " << pbft_round_ << ", in step " << pbft_step_
                    << " Send request to ask missing pbft blocks in chain";
      capability_->restartSyncingPbft();
      pbft_round_last_requested_sync_ = pbft_round_;
      pbft_step_last_requested_sync_ = pbft_step_;
    }
  }
}

bool PbftManager::comparePbftBlockScheduleWithDAGblocks_(
    blk_hash_t const &pbft_block_hash) {
  std::pair<PbftBlock, bool> pbft_block =
      pbft_chain_->getUnverifiedPbftBlock(pbft_block_hash);
  if (!pbft_block.second) {
    LOG(log_deb_) << "Have not got the PBFT block yet. block hash: "
                  << pbft_block_hash;
    return false;
  }

  return comparePbftBlockScheduleWithDAGblocks_(pbft_block.first);
}

bool PbftManager::comparePbftBlockScheduleWithDAGblocks_(
    PbftBlock const &pbft_block) {
  auto full_node = node_.lock();
  if (!full_node) {
    LOG(log_err_) << "Full node unavailable" << std::endl;
    return false;
  }
  // get DAG blocks order
  blk_hash_t dag_block_hash = pbft_block.getPivotDagBlockHash();
  uint64_t pbft_chain_period;
  std::shared_ptr<vec_blk_t> dag_blocks_hash_order;
  std::tie(pbft_chain_period, dag_blocks_hash_order) =
      full_node->getDagBlockOrder(dag_block_hash);
  // compare DAG blocks hash in PBFT schedule with DAG blocks
  vec_blk_t dag_blocks_hash_in_schedule =
      pbft_block.getSchedule().dag_blks_order;
  if (dag_blocks_hash_in_schedule.size() == dag_blocks_hash_order->size()) {
    for (auto i = 0; i < dag_blocks_hash_in_schedule.size(); i++) {
      if (dag_blocks_hash_in_schedule[i] != (*dag_blocks_hash_order)[i]) {
        LOG(log_inf_) << "DAG blocks have not sync yet. In period: "
                      << pbft_chain_->getPbftChainPeriod()
                      << ", DAG block hash " << dag_blocks_hash_in_schedule[i]
                      << " in PBFT schedule is different with DAG block hash "
                      << (*dag_blocks_hash_order)[i];
        return false;
      }
    }
  } else {
    LOG(log_inf_) << "DAG blocks have not sync yet. In period: "
                  << pbft_chain_->getPbftChainPeriod()
                  << " PBFT block schedule DAG blocks size: "
                  << dag_blocks_hash_in_schedule.size()
                  << ", DAG blocks size: " << dag_blocks_hash_order->size();
    // For debug
    if (dag_blocks_hash_order->size() > dag_blocks_hash_in_schedule.size()) {
      LOG(log_err_) << "Print DAG blocks order:";
      for (auto const &block : *dag_blocks_hash_order) {
        LOG(log_err_) << "block: " << block;
      }
      LOG(log_err_) << "Print DAG blocks in PBFT schedule order:";
      for (auto const &block : dag_blocks_hash_in_schedule) {
        LOG(log_err_) << "block: " << block;
      }
      std::string filename = "unmatched_pbft_schedule_order_in_period_" +
                             std::to_string(pbft_chain_->getPbftChainPeriod());
      auto addr = full_node->getAddress();
      full_node->drawGraph(addr.toString() + "_" + filename);
      // assert(false);
    }
    return false;
  }

  //  // TODO: may not need to compare transactions, keep it now. If need to
  //  //  compare transactions will need to compare one by one. Would cause
  //  //  performance issue. Below code need to modify.
  //  // compare number of transactions in CS with DAG blocks
  //  // PBFT CS block number of transactions
  //  std::vector<std::vector<uint>> trx_modes =
  //      pbft_block_cs.getScheduleBlock().getSchedule().trxs_mode;
  //  for (int i = 0; i < dag_blocks_hash_order->size(); i++) {
  //    std::shared_ptr<DagBlock> dag_block =
  //        full_node->getDagBlock((*dag_blocks_hash_order)[i]);
  //    // DAG block transations
  //    vec_trx_t dag_block_trxs = dag_block->getTrxs();
  //    if (trx_modes[i].size() != dag_block_trxs.size()) {
  //      LOG(log_err_) << "In DAG block hash: " << (*dag_blocks_hash_order)[i]
  //                    << " has " << dag_block_trxs.size()
  //                    << " transactions. But the DAG block in PBFT CS block "
  //                    << "only has " << trx_modes[i].size() << "
  //                    transactions.";
  //      return false;
  //    }
  //  }

  return true;
}

void PbftManager::pushSyncedPbftBlocksIntoChain_() {
  bool queue_was_full = false;
  size_t pbft_synced_queue_size;
  auto full_node = node_.lock();
  while (!pbft_chain_->pbftSyncedQueueEmpty()) {
    queue_was_full = true;
    PbftBlockCert pbft_block_and_votes = pbft_chain_->pbftSyncedQueueFront();
    LOG(log_deb_) << "Pick pbft block "
                  << pbft_block_and_votes.pbft_blk.getBlockHash()
                  << " from synced queue in round " << pbft_round_;
    if (pbft_chain_->findPbftBlockInChain(
            pbft_block_and_votes.pbft_blk.getBlockHash())) {
      // pushed already from PBFT unverified queue, remove and skip it
      pbft_chain_->pbftSyncedQueuePopFront();

      pbft_synced_queue_size = pbft_chain_->pbftSyncedQueueSize();
      if (pbft_last_observed_synced_queue_size_ != pbft_synced_queue_size) {
        LOG(log_deb_) << "PBFT block "
                      << pbft_block_and_votes.pbft_blk.getBlockHash()
                      << " already present in chain.";
        LOG(log_deb_) << "PBFT synced queue still contains "
                      << pbft_synced_queue_size
                      << " synced blocks that could not be pushed.";
      }
      pbft_last_observed_synced_queue_size_ = pbft_synced_queue_size;
      continue;
    }
    // Check cert votes validation
    if (!vote_mgr_->pbftBlockHasEnoughValidCertVotes(
            pbft_block_and_votes, valid_sortition_accounts_size_,
            sortition_threshold_, TWO_T_PLUS_ONE)) {
      // Failed cert votes validation, flush synced PBFT queue and set since
      // next block validation depends on the current one
      LOG(log_err_)
          << "Synced PBFT block "
          << pbft_block_and_votes.pbft_blk.getBlockHash()
          << " doesn't have enough valid cert votes. Clear synced PBFT blocks!";
      pbft_chain_->clearSyncedPbftBlocks();
      break;
    }
    if (!pushPbftBlockIntoChain_(pbft_block_and_votes.pbft_blk)) {
      // PBFT chain syncing faster than DAG syncing, wait!
      pbft_synced_queue_size = pbft_chain_->pbftSyncedQueueSize();
      if (pbft_last_observed_synced_queue_size_ != pbft_synced_queue_size) {
        LOG(log_deb_) << "PBFT chain unable to push synced block "
                      << pbft_block_and_votes.pbft_blk.getBlockHash();
        LOG(log_deb_) << "PBFT synced queue still contains "
                      << pbft_synced_queue_size
                      << " synced blocks that could not be pushed.";
      }
      pbft_last_observed_synced_queue_size_ = pbft_synced_queue_size;
      break;
    }
    pbft_chain_->pbftSyncedQueuePopFront();
    // Store cert votes in DB
    full_node->storeCertVotes(pbft_block_and_votes.pbft_blk.getBlockHash(),
                              pbft_block_and_votes.cert_votes);
    if (executed_pbft_block_) {
      last_period_should_speak_ = pbft_chain_->getPbftChainPeriod();
      // Update sortition accounts table
      updateSortitionAccountsTable_();
      // update sortition_threshold and TWO_T_PLUS_ONE
      updateTwoTPlusOneAndThreshold_();
      executed_pbft_block_ = false;
    }
    pbft_synced_queue_size = pbft_chain_->pbftSyncedQueueSize();
    if (pbft_last_observed_synced_queue_size_ != pbft_synced_queue_size) {
      LOG(log_deb_) << "PBFT synced queue still contains "
                    << pbft_synced_queue_size
                    << " synced blocks that could not be pushed.";
    }
    pbft_last_observed_synced_queue_size_ = pbft_synced_queue_size;
  }

  /*
  if (queue_was_full == true && pbft_chain_->pbftSyncedQueueEmpty()) {
    LOG(log_inf_) << "PBFT synced queue is newly empty.  Will check if "
                     "need to sync in round "
                  << pbft_round_;
    syncPbftChainFromPeers_();
  }
  */
}

bool PbftManager::pushPbftBlockIntoChain_(PbftBlock const &pbft_block) {
  auto full_node = node_.lock();
  if (!full_node) {
    LOG(log_err_) << "Full node unavailable" << std::endl;
    return false;
  }
  if (comparePbftBlockScheduleWithDAGblocks_(pbft_block)) {
    if (pbft_chain_->pushPbftBlock(pbft_block)) {
      LOG(log_inf_) << "Successful push pbft block "
                    << pbft_block.getBlockHash() << " into chain! in round "
                    << pbft_round_;
      // reset proposed PBFT block hash to False for next pbft block proposal
      proposed_block_hash_ = std::make_pair(NULL_BLOCK_HASH, false);
      // get dag blocks order
      blk_hash_t last_pbft_block_hash = pbft_chain_->getLastPbftBlockHash();
      PbftBlock last_pbft_block =
          pbft_chain_->getPbftBlockInChain(last_pbft_block_hash);
      blk_hash_t dag_block_hash = last_pbft_block.getPivotDagBlockHash();
      uint64_t current_period;
      std::shared_ptr<vec_blk_t> dag_blocks_hash_order;
      std::tie(current_period, dag_blocks_hash_order) =
          full_node->getDagBlockOrder(dag_block_hash);
      // update DAG blocks order and DAG blocks order/height DB
      for (auto const &dag_blk_hash : *dag_blocks_hash_order) {
        auto block_number = pbft_chain_->pushDagBlockHash(dag_blk_hash);
      }
      // set DAG blocks period
      uint64_t current_pbft_chain_period = last_pbft_block.getPeriod();
      uint dag_ordered_blocks_size = full_node->setDagBlockOrder(
          dag_block_hash, current_pbft_chain_period);
      // Finalize PBFT block
      LOG(log_deb_) << full_node->getAddress()
                    << " Finalize PBFT block in period "
                    << current_pbft_chain_period << " round " << pbft_round_
                    << " step " << pbft_step_ << " PBFT block: " << pbft_block;
      // execute pbft schedule
      // TODO: VM executor will not take sortition_account_balance_table_tmp as
      //  reference. But will return a list of modified accounts as
      //  pairs<addr_t, val_t>.
      //  Will need update sortition_account_balance_table_tmp here
      uint64_t pbft_period = pbft_chain_->getPbftChainPeriod();
      if (!full_node->executePeriod(
              pbft_block, sortition_account_balance_table_tmp, pbft_period)) {
        LOG(log_err_) << "Failed to execute PBFT schedule";
      }
      db_->savePeriodScheduleBlock(pbft_period, pbft_block.getBlockHash());
      auto num_executed_blk = full_node->getNumBlockExecuted();
      auto num_executed_trx = full_node->getNumTransactionExecuted();
      if (num_executed_blk > 0 && num_executed_trx > 0) {
        db_->saveStatusField(StatusDbField::ExecutedBlkCount, num_executed_blk);
        db_->saveStatusField(StatusDbField::ExecutedTrxCount, num_executed_trx);
      }
      if (pbft_block.getSchedule().dag_blks_order.size() > 0) {
        auto write_batch = db_->createWriteBatch();
        for (auto const blk_hash : pbft_block.getSchedule().dag_blks_order) {
          db_->addDagBlockPeriodToBatch(blk_hash, pbft_period, write_batch);
        }
        db_->commitWriteBatch(write_batch);
      }
      // update sortition account balance table
      updateSortitionAccountsDB_();
      executed_pbft_block_ = true;
      return true;
    }
  }
  return false;
}

void PbftManager::updateTwoTPlusOneAndThreshold_() {
  uint64_t last_pbft_period = pbft_chain_->getPbftChainPeriod();
  int64_t since_period;
  if (last_pbft_period < SKIP_PERIODS) {
    since_period = 0;
  } else {
    since_period = last_pbft_period - SKIP_PERIODS;
  }
  size_t active_players = 0;
  while (active_players == 0 && since_period >= 0) {
    for (auto const &account : sortition_account_balance_table) {
      if (account.second.last_period_seen >= since_period) {
        active_players++;
      }
    }
    if (active_players == 0) {
      LOG(log_war_) << "Active players was found to be 0 since period "
                    << since_period
                    << ". Will go back one period continue to check. ";
      since_period--;
    }
  }
  auto full_node = node_.lock();
  addr_t account_address = full_node->getAddress();
  is_active_player_ =
      sortition_account_balance_table[account_address].last_period_seen >=
      since_period;
  if (active_players == 0) {
    // IF active_players count 0 then all players should be treated as active
    LOG(log_war_) << "Active players was found to be 0! This should only "
                     "happen at initialization, when master boot node "
                     "distribute all of coins out to players. Will set active "
                     "player count to be sortition table size of "
                  << valid_sortition_accounts_size_ << ". Last period is "
                  << last_pbft_period;
    active_players = valid_sortition_accounts_size_;
    is_active_player_ = true;
  }

  // Update 2t+1 and threshold
  if (COMMITTEE_SIZE <= active_players) {
    TWO_T_PLUS_ONE = COMMITTEE_SIZE * 2 / 3 + 1;
    // round up
    sortition_threshold_ =
        (valid_sortition_accounts_size_ * COMMITTEE_SIZE - 1) / active_players +
        1;
  } else {
    TWO_T_PLUS_ONE = active_players * 2 / 3 + 1;
    sortition_threshold_ = valid_sortition_accounts_size_;
  }
  LOG(log_inf_) << "Update 2t+1 " << TWO_T_PLUS_ONE << ", Threshold "
                << sortition_threshold_ << ", valid voting players "
                << valid_sortition_accounts_size_ << ", active players "
                << active_players << " since period " << since_period;
}

void PbftManager::updateSortitionAccountsTable_() {
  sortition_account_balance_table.clear();
  for (auto &account : sortition_account_balance_table_tmp) {
    sortition_account_balance_table[account.first] = account.second;
  }
  // update sortition accounts size
  valid_sortition_accounts_size_ = sortition_account_balance_table.size();
}

void PbftManager::updateSortitionAccountsDB_() {
  auto accounts = db_->createWriteBatch();
  for (auto &account : sortition_account_balance_table_tmp) {
    if (account.second.status == new_change) {
      db_->addSortitionAccountToBatch(account.first, account.second, accounts);
      account.second.status = updated;
    } else if (account.second.status == remove) {
      // Erase both from DB and cache(table)
      db_->removeSortitionAccount(account.first);
      sortition_account_balance_table_tmp.erase(account.first);
    }
  }
  auto account_size =
      std::to_string(sortition_account_balance_table_tmp.size());
  db_->addSortitionAccountToBatch(std::string("sortition_accounts_size"),
                                  account_size, accounts);
  db_->commitWriteBatch(accounts);
}

void PbftManager::countVotes_() {
  while (!monitor_stop_) {
    std::vector<Vote> votes = vote_mgr_->getAllVotes();

    size_t last_step_votes = 0;
    size_t current_step_votes = 0;
    for (auto const &v : votes) {
      if (pbft_step_ == 1) {
        if (v.getRound() == pbft_round_ - 1 && v.getStep() == last_step_) {
          last_step_votes++;
        } else if (v.getRound() == pbft_round_ && v.getStep() == pbft_step_) {
          current_step_votes++;
        }
      } else {
        if (v.getRound() == pbft_round_) {
          if (v.getStep() == pbft_step_ - 1) {
            last_step_votes++;
          } else if (v.getStep() == pbft_step_) {
            current_step_votes++;
          }
        }
      }
    }

    auto now = std::chrono::system_clock::now();
    auto last_step_duration = now - last_step_clock_initial_datetime_;
    auto elapsed_last_step_time_in_ms =
        std::chrono::duration_cast<std::chrono::milliseconds>(
            last_step_duration)
            .count();

    auto current_step_duration = now - current_step_clock_initial_datetime_;
    auto elapsed_current_step_time_in_ms =
        std::chrono::duration_cast<std::chrono::milliseconds>(
            current_step_duration)
            .count();

    LOG(log_inf_test_) << "Round " << pbft_round_ << " step " << last_step_
                       << " time " << elapsed_last_step_time_in_ms
                       << "(ms) has " << last_step_votes << " votes";
    LOG(log_inf_test_) << "Round " << pbft_round_ << " step " << pbft_step_
                       << " time " << elapsed_current_step_time_in_ms
                       << "(ms) has " << current_step_votes << " votes";
    thisThreadSleepForMilliSeconds(100);
  }
}

}  // namespace taraxa<|MERGE_RESOLUTION|>--- conflicted
+++ resolved
@@ -269,14 +269,10 @@
 
     // Check if we are synced to the right step ...
     uint64_t consensus_pbft_round = roundDeterminedFromVotes_(votes);
-<<<<<<< HEAD
 
     // This should be always true...
     assert(consensus_pbft_round >= pbft_round_);
 
-=======
-    uint64_t consensus_pbft_round = roundDeterminedFromVotes_(votes);
->>>>>>> fix for next voted block from previous round possibly not being consistent
     if (consensus_pbft_round > pbft_round_) {
       LOG(log_inf_) << "From votes determined round " << consensus_pbft_round;
 
@@ -293,44 +289,6 @@
 
       pbft_round_ = consensus_pbft_round;
       resetStep_();
-=======
-    if (consensus_pbft_round > pbft_round_) {
-      LOG(log_inf_) << "From votes determined round " << consensus_pbft_round;
-
-      // p2p connection syncing should cover this situation, sync here for safe
-      if (consensus_pbft_round > pbft_round_ + 1 &&
-          capability_->syncing_ == false) {
-        LOG(log_sil_) << "Quorum determined round " << consensus_pbft_round
-                      << " > 1 + current round " << pbft_round_
-                      << " local round, need to broadcast request for missing "
-                         "certified blocks";
-
-        // NOTE: Update this here before calling syncPbftChainFromPeers_
-        //       to be sure this sync call won't be supressed for being too
-        //       recent (ie. same round and step)
-        pbft_round_ = consensus_pbft_round;
-        pbft_step_ = 1;
-
-        syncPbftChainFromPeers_();
-
-        next_voted_block_from_previous_round_ = std::make_pair(NULL_BLOCK_HASH, false);
-
-      } else {
-
-        next_voted_block_from_previous_round_ = nextVotedBlockForRoundAndStep_(votes, pbft_round_);
-      }
-
-      // Update round and step...
-      pbft_round_ = consensus_pbft_round;
-      pbft_step_ = 1;  // Not strictly necessary since that is done inside next
-                       // if statement
-
-      // Update pbft chain last block hash at start of new round...
-      pbft_chain_last_block_hash_ = pbft_chain_->getLastPbftBlockHash();
-    }
-    if (pbft_round_ != pbft_round_last_) {
-      round_clock_initial_datetime = now;
->>>>>>> 54edb5d5
 
       have_executed_this_round = false;
       should_have_cert_voted_in_this_round = false;
@@ -1441,6 +1399,9 @@
                     << " synced blocks that could not be pushed.";
     }
     pbft_last_observed_synced_queue_size_ = pbft_synced_queue_size;
+
+    // Since we pushed via syncing we should reset this...
+    next_voted_block_from_previous_round_ = std::make_pair(NULL_BLOCK_HASH, false);
   }
 
   /*
