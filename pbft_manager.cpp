/*
 * @Copyright: Taraxa.io
 * @Author: Qi Gao
 * @Date: 2019-04-10
 * @Last Modified by: Qi Gao
 * @Last Modified time: 2019-08-15
 */

#include "pbft_manager.hpp"

#include "dag.hpp"
#include "full_node.hpp"
#include "libdevcore/SHA3.h"
#include "network.hpp"
#include "sortition.h"
#include "util.hpp"

#include <chrono>
#include <string>

namespace taraxa {

PbftManager::PbftManager(std::string const &genesis) : dag_genesis_(genesis) {}
PbftManager::PbftManager(std::vector<uint> const &params,
                         std::string const &genesis)
    // TODO: for debug, need remove later
    : LAMBDA_ms(params[0]),
      COMMITTEE_SIZE(params[1]),
      VALID_SORTITION_COINS(params[2]),
      DAG_BLOCKS_SIZE(params[3]),
      RUN_COUNT_VOTES(params[4]),
      dag_genesis_(genesis) {}

void PbftManager::setFullNode(shared_ptr<taraxa::FullNode> node) {
  node_ = node;
  auto full_node = node_.lock();
  if (!full_node) {
    LOG(log_err_) << "Full node unavailable" << std::endl;
    assert(false);
  }
  vote_mgr_ = full_node->getVoteManager();
  pbft_chain_ = full_node->getPbftChain();
  capability_ = full_node->getNetwork()->getTaraxaCapability();

  // Initialize master boot node account balance
  addr_t master_boot_node_address = full_node->getMasterBootNodeAddress();
  std::pair<val_t, bool> master_boot_node_account_balance =
      full_node->getBalance(master_boot_node_address);
  if (!master_boot_node_account_balance.second) {
    LOG(log_err_) << "Failed initial master boot node account balance."
                  << " Master boot node balance is not exist.";
  } else if (master_boot_node_account_balance.first != TARAXA_COINS_DECIMAL) {
    LOG(log_inf_)
        << "Initial master boot node account balance. Current balance "
        << master_boot_node_account_balance.first;
  }
  sortition_account_balance_table[master_boot_node_address] =
      std::make_pair(master_boot_node_account_balance.first, 0);
  new_sortition_account_balance_table[master_boot_node_address] =
      std::make_pair(master_boot_node_account_balance.first, 0);
}

void PbftManager::start() {
  if (!stopped_) {
    return;
  }
  auto full_node = node_.lock();
  if (!full_node) {
    LOG(log_err_) << "Full node unavailable" << std::endl;
    return;
  }

  std::vector<std::string> ghost;
  full_node->getGhostPath(dag_genesis_, ghost);
  while (ghost.empty()) {
    LOG(log_deb_)
        << "GHOST is empty. DAG initialization has not done. Sleep 100ms";
    thisThreadSleepForMilliSeconds(100);
  }
  LOG(log_deb_) << "PBFT start at GHOST size " << ghost.size()
                << ", the last of DAG blocks is " << ghost.back();

  db_votes_ = full_node->getVotesDB();
  stopped_ = false;
  daemon_ = std::make_shared<std::thread>([this]() { run(); });
<<<<<<< HEAD
  
=======
>>>>>>> 55b2afa8
  LOG(log_sil_) << "PBFT executor initiated ...";
  if (RUN_COUNT_VOTES) {
    monitor_stop_ = false;
    monitor_votes_ = std::make_shared<std::thread>([this]() { countVotes_(); });
    LOG(log_inf_test_) << "PBFT monitor vote logs initiated";
  }
}

void PbftManager::stop() {
  if (stopped_) {
    return;
  }
  if (RUN_COUNT_VOTES) {
    monitor_stop_ = true;
    monitor_votes_->join();
    monitor_votes_.reset();
    LOG(log_inf_test_) << "PBFT monitor vote logs terminated";
    assert(monitor_votes_ == nullptr);
  }
  stopped_ = true;
  daemon_->join();
  daemon_.reset();
  LOG(log_sil_) << "PBFT executor terminated ...";
  db_votes_ = nullptr;
  assert(daemon_ == nullptr);
}

/* When a node starts up it has to sync to the current phase (type of block
 * being generated) and step (within the block generation round)
 * Five step loop for block generation over three phases of blocks
 * User's credential, sigma_i_p for a round p is sig_i(R, p)
 * Leader l_i_p = min ( H(sig_j(R,p) ) over set of j in S_i where S_i is set of
 * users from which have received valid round p credentials
 */
void PbftManager::run() {
  
  LOG(log_sil_) << "PBFT executor running ...";

  // Initilize TWO_T_PLUS_ONE and sortition_threshold
  updateTwoTPlusOneAndThreshold_();

  // Reset round and step...
  if (pbft_round_ != 1) {
    LOG(log_err_) << "PBFT round was equal to " << pbft_round_ << " at start of PBFT MGR run";  
    pbft_round_ = 1;
  }
  if (pbft_step_ != 1) {
    LOG(log_err_) << "PBFT step was equal to " << pbft_step_ << " at start of PBFT MGR run";  
    pbft_step_ = 1;
  }
  
  auto round_clock_initial_datetime = std::chrono::system_clock::now();
  // <round, cert_voted_block_hash>
  std::unordered_map<size_t, blk_hash_t> cert_voted_values_for_round;
  // <round, block_hash_added_into_chain>
  std::unordered_map<size_t, blk_hash_t> push_block_values_for_round;
  auto next_step_time_ms = 0;

  last_step_clock_initial_datetime_ = std::chrono::system_clock::now();
  current_step_clock_initial_datetime_ = std::chrono::system_clock::now();

  PbftBlockTypes next_pbft_block_type;
  blk_hash_t own_starting_value_for_round = NULL_BLOCK_HASH;
  bool next_voted_soft_value = false;
  bool next_voted_null_block_hash = false;

  bool have_executed_this_round = false;
  bool should_have_cert_voted_in_this_round = false;
  u_long STEP_4_DELAY = 2 * LAMBDA_ms;
  while (!stopped_) {
    auto now = std::chrono::system_clock::now();
    auto duration = now - round_clock_initial_datetime;
    auto elapsed_time_in_round_ms =
        std::chrono::duration_cast<std::chrono::milliseconds>(duration).count();

    LOG(log_tra_) << "PBFT current round is " << pbft_round_;
    LOG(log_tra_) << "PBFT current step is " << pbft_step_;

    // push verified pbft blocks into chain syncing from peers
    auto chain_size_before_pushing_verified_blocks = pbft_chain_->getPbftChainSize();
    pushVerifiedPbftBlocksIntoChain_();
    auto chain_size_after_pushing_verified_blocks = pbft_chain_->getPbftChainSize();

    // update next pbft block type accordingly...
    next_pbft_block_type = pbft_chain_->getNextPbftBlockType();

    if (chain_size_after_pushing_verified_blocks > chain_size_before_pushing_verified_blocks) {
      //We shold update sortition and account balance table here...
      
      if (executed_cs_block_) {
        last_period_should_speak_ = pbft_chain_->getPbftChainPeriod();
        // update sortition account balance table
        updateSortitionAccountBalanceTable_();
        // reset sortition_threshold and TWO_T_PLUS_ONE
        updateTwoTPlusOneAndThreshold_();
        executed_cs_block_ = false;
      }
      
      LOG(log_deb_) << "Updating sortition account balance table, committee size, and threshold due to verified block push. PBFT round remains " << pbft_round_
                    << ", likely this is behind.";
    }


    // Get votes
    bool sync_peers_pbft_chain = false;
    std::vector<Vote> votes = vote_mgr_->getVotes(
        pbft_round_ - 1, sortition_account_balance_table.size(),
        sync_peers_pbft_chain);
    LOG(log_tra_) << "There are " << votes.size() << " votes since round "
                  << pbft_round_ - 1;
    if (sync_peers_pbft_chain) {
      syncPbftChainFromPeers_();
    }

    // CHECK IF WE HAVE RECEIVED 2t+1 CERT VOTES FOR A BLOCK IN OUR CURRENT
    // ROUND.  IF WE HAVE THEN WE EXECUTE THE BLOCK
    if (pbft_step_ == 3 || pbft_step_ == 4) {
      std::vector<Vote> cert_votes_for_round =
          getVotesOfTypeFromVotesForRoundAndStep_(
              cert_vote_type, votes, pbft_round_, 3,
              std::make_pair(NULL_BLOCK_HASH, false));
      // TODO: debug remove later
      LOG(log_tra_) << "Get cert votes for round " << pbft_round_ << " step "
                    << pbft_step_;
      std::pair<blk_hash_t, bool> cert_voted_block_hash =
          blockWithEnoughVotes_(cert_votes_for_round);
      if (cert_voted_block_hash.second) {
        LOG(log_deb_) << "PBFT block " << cert_voted_block_hash.first
                      << " has enough certed votes";
        // put pbft block into chain
        if (pushCertVotedPbftBlockIntoChain_(cert_voted_block_hash.first)) {
          push_block_values_for_round[pbft_round_] =
              cert_voted_block_hash.first;
          next_pbft_block_type = pbft_chain_->getNextPbftBlockType();
          have_executed_this_round = true;
          // TODO: debug remove later
          LOG(log_deb_) << "The cert voted pbft block is "
                        << cert_voted_block_hash.first;
          duration = std::chrono::system_clock::now() - now;
          auto execute_trxs_in_ms =
              std::chrono::duration_cast<std::chrono::milliseconds>(duration)
                  .count();
          LOG(log_deb_) << "Pushing PBFT block and Execution spent "
                        << execute_trxs_in_ms << " ms. in round "
                        << pbft_round_;
          continue;
        }
      }
    }
    // We skip step 4 due to having missed it while executing....
    if (have_executed_this_round == true &&
        elapsed_time_in_round_ms >
            4 * LAMBDA_ms + STEP_4_DELAY + 2 * POLLING_INTERVAL_ms &&
        pbft_step_ == 3) {
      LOG(log_deb_)
          << "Skipping step 4 due to execution, will go to step 5 in round "
          << pbft_round_;
      pbft_step_ = 5;
    }

    // Check if we are synced to the right step ...
    uint64_t consensus_pbft_round = roundDeterminedFromVotes_();
    if (consensus_pbft_round > pbft_round_) {
      LOG(log_inf_) << "From votes determined round " << consensus_pbft_round;
      // p2p connection syncing should cover this situation, sync here for safe
      if (consensus_pbft_round > pbft_round_ + 1) {
        LOG(log_inf_)
            << "pbft chain behind, need broadcast request for missing blocks";
        syncPbftChainFromPeers_();
      }
      pbft_round_ = consensus_pbft_round;
    }
    if (pbft_round_ != pbft_round_last_) {
      round_clock_initial_datetime = now;

      have_executed_this_round = false;
      should_have_cert_voted_in_this_round = false;
      // reset starting value to NULL_BLOCK_HASH
      own_starting_value_for_round = NULL_BLOCK_HASH;
      // reset next voted value since start a new round
      next_voted_null_block_hash = false;
      next_voted_soft_value = false;
      if (executed_cs_block_) {
        last_period_should_speak_ = pbft_chain_->getPbftChainPeriod();
        // update sortition account balance table
        updateSortitionAccountBalanceTable_();
        // reset sortition_threshold and TWO_T_PLUS_ONE
        updateTwoTPlusOneAndThreshold_();
        executed_cs_block_ = false;
      }
      // NOTE: This also sets pbft_step back to 1
      last_step_ = pbft_step_;
      pbft_step_ = 1;
      last_step_clock_initial_datetime_ = current_step_clock_initial_datetime_;
      current_step_clock_initial_datetime_ = std::chrono::system_clock::now();
      pbft_round_last_ = pbft_round_;
      LOG(log_deb_) << "Advancing clock to pbft round " << pbft_round_
                    << ", step 1, and resetting clock.";
      continue;
    }

    if (pbft_step_ == 1) {
      // Value Proposal
      if (shouldSpeak(propose_vote_type, pbft_round_, pbft_step_)) {
        if (pbft_round_ == 1) {
          LOG(log_deb_) << "Proposing value of NULL_BLOCK_HASH "
                        << NULL_BLOCK_HASH << " for round 1 by protocol";
          placeVote_(own_starting_value_for_round, propose_vote_type,
                     pbft_round_, pbft_step_);
        } else if (push_block_values_for_round.count(pbft_round_ - 1) ||
                   (pbft_round_ >= 2 && nullBlockNextVotedForRoundAndStep_(
                                            votes, pbft_round_ - 1))) {
          // PBFT CS block only be proposed once in one period
          if (next_pbft_block_type != schedule_block_type ||
              !proposed_block_hash_.second) {
            // Propose value...
            proposed_block_hash_ = proposeMyPbftBlock_();
          }
          if (proposed_block_hash_.second) {
            own_starting_value_for_round = proposed_block_hash_.first;
            placeVote_(proposed_block_hash_.first, propose_vote_type,
                       pbft_round_, pbft_step_);
          }
        } else if (pbft_round_ >= 2) {
          std::pair<blk_hash_t, bool> next_voted_block_from_previous_round =
              nextVotedBlockForRoundAndStep_(votes, pbft_round_ - 1);
          if (next_voted_block_from_previous_round.second &&
              next_voted_block_from_previous_round.first != NULL_BLOCK_HASH) {
            LOG(log_deb_) << "Proposing next voted block "
                          << next_voted_block_from_previous_round.first
                          << " from previous round";
            placeVote_(next_voted_block_from_previous_round.first,
                       propose_vote_type, pbft_round_, pbft_step_);
          }
        }
      }
      next_step_time_ms = 2 * LAMBDA_ms;
      LOG(log_tra_) << "next step time(ms): " << next_step_time_ms;
      last_step_clock_initial_datetime_ = current_step_clock_initial_datetime_;
      current_step_clock_initial_datetime_ = std::chrono::system_clock::now();
      last_step_ = pbft_step_;
      pbft_step_ += 1;

    } else if (pbft_step_ == 2) {
      // The Filtering Step
      if (shouldSpeak(soft_vote_type, pbft_round_, pbft_step_)) {
        if (pbft_round_ == 1 ||
            (pbft_round_ >= 2 &&
             push_block_values_for_round.count(pbft_round_ - 1)) ||
            (pbft_round_ >= 2 &&
             nullBlockNextVotedForRoundAndStep_(votes, pbft_round_ - 1))) {
          // Identity leader
          std::pair<blk_hash_t, bool> leader_block =
              identifyLeaderBlock_(votes);
          if (leader_block.second) {
            LOG(log_deb_) << "Identify leader block " << leader_block.first
                          << " for round " << pbft_round_
                          << " and soft vote the value";
            if (own_starting_value_for_round == NULL_BLOCK_HASH) {
              own_starting_value_for_round = leader_block.first;
            }
            placeVote_(leader_block.first, soft_vote_type, pbft_round_,
                       pbft_step_);
          }
        } else if (pbft_round_ >= 2) {
          std::pair<blk_hash_t, bool> next_voted_block_from_previous_round =
              nextVotedBlockForRoundAndStep_(votes, pbft_round_ - 1);
          if (next_voted_block_from_previous_round.second &&
              next_voted_block_from_previous_round.first != NULL_BLOCK_HASH) {
            LOG(log_deb_) << "Soft voting "
                          << next_voted_block_from_previous_round.first
                          << " from previous round";
            placeVote_(next_voted_block_from_previous_round.first,
                       soft_vote_type, pbft_round_, pbft_step_);
          }
        }
      }

      next_step_time_ms = 2 * LAMBDA_ms;
      LOG(log_tra_) << "next step time(ms): " << next_step_time_ms;
      last_step_clock_initial_datetime_ = current_step_clock_initial_datetime_;
      current_step_clock_initial_datetime_ = std::chrono::system_clock::now();
      last_step_ = pbft_step_;
      pbft_step_ += 1;

    } else if (pbft_step_ == 3) {
      // The Certifying Step
      if (elapsed_time_in_round_ms < 2 * LAMBDA_ms) {
        // Should not happen, add log here for safety checking
        LOG(log_err_) << "PBFT Reached step 3 too quickly after only " << elapsed_time_in_round_ms << " (ms) in round " << pbft_round_;
      }

      bool should_go_to_step_four = false;

      if (elapsed_time_in_round_ms >
          4 * LAMBDA_ms + STEP_4_DELAY - POLLING_INTERVAL_ms) {
        LOG(log_deb_) << "Step 3 expired, will go to step 4 in round "
                      << pbft_round_;
        should_go_to_step_four = true;
      } else if (should_have_cert_voted_in_this_round == false) {
        LOG(log_tra_) << "In step 3";
        std::pair<blk_hash_t, bool> soft_voted_block_for_this_round =
            softVotedBlockForRound_(votes, pbft_round_);

        LOG(log_tra_) << "Finished softVotedBlockForRound_";

        if (soft_voted_block_for_this_round.second &&
            soft_voted_block_for_this_round.first != NULL_BLOCK_HASH &&
            (next_pbft_block_type != schedule_block_type ||
             comparePbftCSblockWithDAGblocks_(
                 soft_voted_block_for_this_round.first))) {
          LOG(log_tra_) << "Finished comparePbftCSblockWithDAGblocks_";

          if (checkPbftBlockValid_(soft_voted_block_for_this_round.first)) {
            LOG(log_tra_) << "checkPbftBlockValid_ returned true";

            cert_voted_values_for_round[pbft_round_] =
                soft_voted_block_for_this_round.first;

            // NEED TO KEEP POLLING TO SEE IF WE HAVE 2t+1 cert votes...
            // Here we would cert vote if we can speak....
            should_have_cert_voted_in_this_round = true;
            if (shouldSpeak(cert_vote_type, pbft_round_, pbft_step_)) {
              LOG(log_deb_)
                  << "Cert voting " << soft_voted_block_for_this_round.first
                  << " for round " << pbft_round_;
              placeVote_(soft_voted_block_for_this_round.first, cert_vote_type,
                         pbft_round_, pbft_step_);
            }
          } else {
            // Get partition, need send request to get missing pbft blocks from
            // peers
            LOG(log_tra_) << "Calling syncPbftChainFromPeers_";
            syncPbftChainFromPeers_();
          }
        }
      }

      if (should_go_to_step_four) {
        LOG(log_deb_) << "will go to step 4";
        next_step_time_ms = 4 * LAMBDA_ms + STEP_4_DELAY;
        last_step_clock_initial_datetime_ =
            current_step_clock_initial_datetime_;
        current_step_clock_initial_datetime_ = std::chrono::system_clock::now();
        last_step_ = pbft_step_;
        pbft_step_ += 1;
      } else {
        next_step_time_ms += POLLING_INTERVAL_ms;
      }
      LOG(log_tra_) << "next step time(ms): " << next_step_time_ms;

    } else if (pbft_step_ == 4) {
      if (shouldSpeak(next_vote_type, pbft_round_, pbft_step_)) {
        if (cert_voted_values_for_round.find(pbft_round_) !=
            cert_voted_values_for_round.end()) {
          LOG(log_deb_) << "Next voting value "
                        << cert_voted_values_for_round[pbft_round_]
                        << " for round " << pbft_round_;
          placeVote_(cert_voted_values_for_round[pbft_round_], next_vote_type,
                     pbft_round_, pbft_step_);
        } else if (pbft_round_ >= 2 &&
                   nullBlockNextVotedForRoundAndStep_(votes, pbft_round_ - 1)) {
          LOG(log_deb_) << "Next voting NULL BLOCK for round " << pbft_round_;
          placeVote_(NULL_BLOCK_HASH, next_vote_type, pbft_round_, pbft_step_);
        } else {
          LOG(log_deb_) << "Next voting nodes own starting value "
                        << own_starting_value_for_round << " for round "
                        << pbft_round_;
          placeVote_(own_starting_value_for_round, next_vote_type, pbft_round_,
                     pbft_step_);
        }
      }
      last_step_clock_initial_datetime_ = current_step_clock_initial_datetime_;
      current_step_clock_initial_datetime_ = std::chrono::system_clock::now();
      last_step_ = pbft_step_;
      pbft_step_ += 1;
      next_step_time_ms = 4 * LAMBDA_ms + STEP_4_DELAY;
      LOG(log_tra_) << "next step time(ms): " << next_step_time_ms;

    } else if (pbft_step_ == 5) {
      if (elapsed_time_in_round_ms >
          6 * LAMBDA_ms + STEP_4_DELAY + 2 * POLLING_INTERVAL_ms) {
        // Should not happen, add log here for safety checking
        if (have_executed_this_round == true) {
          LOG(log_deb_) << "PBFT Reached round " << pbft_round_
                        << " step 5 late due to execution";
        } else {
          LOG(log_deb_) << "PBFT Reached round " << pbft_round_
                        << " step 5 late without executing";
        }
        pbft_step_ = 7;
        continue;
      }
      if (shouldSpeak(next_vote_type, pbft_round_, pbft_step_)) {
        std::pair<blk_hash_t, bool> soft_voted_block_for_this_round =
            softVotedBlockForRound_(votes, pbft_round_);
        if (!next_voted_soft_value && soft_voted_block_for_this_round.second &&
            soft_voted_block_for_this_round.first != NULL_BLOCK_HASH &&
            (next_pbft_block_type != schedule_block_type ||
             comparePbftCSblockWithDAGblocks_(
                 soft_voted_block_for_this_round.first))) {
          LOG(log_deb_) << "Next voting "
                        << soft_voted_block_for_this_round.first
                        << " for round " << pbft_round_;
          placeVote_(soft_voted_block_for_this_round.first, next_vote_type,
                     pbft_round_, pbft_step_);
          next_voted_soft_value = true;
        }
        if (!next_voted_null_block_hash && pbft_round_ >= 2 &&
            nullBlockNextVotedForRoundAndStep_(votes, pbft_round_ - 1) &&
            (cert_voted_values_for_round.find(pbft_round_) ==
             cert_voted_values_for_round.end())) {
          LOG(log_deb_) << "Next voting NULL BLOCK for round " << pbft_round_
                        << " step " << pbft_step_;
          placeVote_(NULL_BLOCK_HASH, next_vote_type, pbft_round_, pbft_step_);
          next_voted_null_block_hash = true;
        }
      }

      if (elapsed_time_in_round_ms >
          6 * LAMBDA_ms + STEP_4_DELAY - POLLING_INTERVAL_ms) {
        next_step_time_ms = 6 * LAMBDA_ms + STEP_4_DELAY;
        last_step_clock_initial_datetime_ =
            current_step_clock_initial_datetime_;
        current_step_clock_initial_datetime_ = std::chrono::system_clock::now();
        last_step_ = pbft_step_;
        pbft_step_ += 1;
        next_voted_soft_value = false;
        next_voted_null_block_hash = false;
      } else {
        next_step_time_ms += POLLING_INTERVAL_ms;
      }
      LOG(log_tra_) << "next step time(ms): " << next_step_time_ms;

    } else if (pbft_step_ % 2 == 0) {
      // Even number steps 6, 8, 10... < MAX_STEPS are a repeat of step 4...
      if (shouldSpeak(next_vote_type, pbft_round_, pbft_step_)) {
        if (cert_voted_values_for_round.find(pbft_round_) !=
            cert_voted_values_for_round.end()) {
          LOG(log_deb_) << "Next voting value "
                        << cert_voted_values_for_round[pbft_round_]
                        << " for round " << pbft_round_;
          placeVote_(cert_voted_values_for_round[pbft_round_], next_vote_type,
                     pbft_round_, pbft_step_);
        } else if (pbft_round_ >= 2 &&
                   nullBlockNextVotedForRoundAndStep_(votes, pbft_round_ - 1)) {
          LOG(log_deb_) << "Next voting NULL BLOCK for round " << pbft_round_;
          placeVote_(NULL_BLOCK_HASH, next_vote_type, pbft_round_, pbft_step_);
        } else {
          LOG(log_deb_) << "Next voting nodes own starting value for round "
                        << pbft_round_;
          placeVote_(own_starting_value_for_round, next_vote_type, pbft_round_,
                     pbft_step_);
        }
      }
      last_step_clock_initial_datetime_ = current_step_clock_initial_datetime_;
      current_step_clock_initial_datetime_ = std::chrono::system_clock::now();
      last_step_ = pbft_step_;
      pbft_step_ += 1;

    } else {
      // Odd number steps 7, 9, 11... < MAX_STEPS are a repeat of step 5...
      if (elapsed_time_in_round_ms > (pbft_step_ + 1) * LAMBDA_ms +
                                         STEP_4_DELAY +
                                         2 * POLLING_INTERVAL_ms) {
        // Should not happen, add log here for safety checking
        if (have_executed_this_round == true) {
          LOG(log_deb_) << "PBFT Reached round " << pbft_round_ << " step "
                        << pbft_step_ << " late due to execution";
        } else {
          LOG(log_deb_) << "PBFT Reached round " << pbft_round_ << " step "
                        << pbft_step_ << " late without executing";
        }
        pbft_step_ += 2;
        continue;
      }

      if (shouldSpeak(next_vote_type, pbft_round_, pbft_step_)) {
        std::pair<blk_hash_t, bool> soft_voted_block_for_this_round =
            softVotedBlockForRound_(votes, pbft_round_);
        if (!next_voted_soft_value && soft_voted_block_for_this_round.second &&
            soft_voted_block_for_this_round.first != NULL_BLOCK_HASH &&
            (next_pbft_block_type != schedule_block_type ||
             comparePbftCSblockWithDAGblocks_(
                 soft_voted_block_for_this_round.first))) {
          LOG(log_deb_) << "Next voting "
                        << soft_voted_block_for_this_round.first
                        << " for round " << pbft_round_;
          placeVote_(soft_voted_block_for_this_round.first, next_vote_type,
                     pbft_round_, pbft_step_);
          next_voted_soft_value = true;
        }
        if (!next_voted_null_block_hash && pbft_round_ >= 2 &&
            nullBlockNextVotedForRoundAndStep_(votes, pbft_round_ - 1) &&
            (cert_voted_values_for_round.find(pbft_round_) ==
             cert_voted_values_for_round.end())) {
          LOG(log_deb_) << "Next voting NULL BLOCK for round " << pbft_round_;
          placeVote_(NULL_BLOCK_HASH, next_vote_type, pbft_round_, pbft_step_);
          next_voted_null_block_hash = true;
        }
        if (!next_voted_soft_value && !next_voted_null_block_hash &&
            pbft_step_ >= MAX_STEPS) {
          LOG(log_deb_) << "Next voting NULL BLOCK HAVING REACHED MAX STEPS "
                           "for round "
                        << pbft_round_;
          placeVote_(NULL_BLOCK_HASH, next_vote_type, pbft_round_, pbft_step_);
          next_voted_null_block_hash = true;
        }
      }

      if (pbft_step_ > MAX_STEPS) {
        LOG(log_err_) << "Suspect pbft chain behind, inaccurate 2t+1, need "
                         "to broadcast request for missing blocks";
        syncPbftChainFromPeers_();
      }

      // if (pbft_step_ >= MAX_STEPS) {
      /*
      pbft_round_ += 1;
      LOG(log_deb_) << "Having next voted, advancing clock to pbft round "
                    << pbft_round_ << ", step 1, and resetting clock.";
      // reset starting value to NULL_BLOCK_HASH
      own_starting_value_for_round = NULL_BLOCK_HASH;
      // I added this as a way of seeing if we were even getting votes during
      // testnet -Justin
      LOG(log_deb_) << "There are " << votes.size() << " votes since round "
                    << pbft_round_ - 2;
      // NOTE: This also sets pbft_step back to 1
      last_step_clock_initial_datetime_ =
          current_step_clock_initial_datetime_;
      current_step_clock_initial_datetime_ = std::chrono::system_clock::now();
      last_step_ = pbft_step_;
      pbft_step_ = 1;
      next_voted_soft_value = false;
      next_voted_null_block_hash = false;
      round_clock_initial_datetime = std::chrono::system_clock::now();
      */
      //  continue;
      //} else
      if (elapsed_time_in_round_ms >
          (pbft_step_ + 1) * LAMBDA_ms + STEP_4_DELAY - POLLING_INTERVAL_ms) {
        next_step_time_ms = (pbft_step_ + 1) * LAMBDA_ms + STEP_4_DELAY;
        last_step_clock_initial_datetime_ =
            current_step_clock_initial_datetime_;
        current_step_clock_initial_datetime_ = std::chrono::system_clock::now();
        last_step_ = pbft_step_;
        pbft_step_ += 1;
        next_voted_soft_value = false;
        next_voted_null_block_hash = false;
      } else {
        next_step_time_ms += POLLING_INTERVAL_ms;
      }
      LOG(log_tra_) << "next step time(ms): " << next_step_time_ms;
    }

    now = std::chrono::system_clock::now();
    duration = now - round_clock_initial_datetime;
    elapsed_time_in_round_ms =
        std::chrono::duration_cast<std::chrono::milliseconds>(duration).count();
    auto time_to_sleep_for_ms = next_step_time_ms - elapsed_time_in_round_ms;
    if (time_to_sleep_for_ms > 0) {
      LOG(log_tra_) << "Time to sleep(ms): " << time_to_sleep_for_ms << " in round " << pbft_round_ << ", step " << pbft_step_;
      thisThreadSleepForMilliSeconds(time_to_sleep_for_ms);
    }
  }
}

bool PbftManager::shouldSpeak(PbftVoteTypes type, uint64_t round, size_t step) {
  auto full_node = node_.lock();
  if (!full_node) {
    LOG(log_err_) << "Full node unavailable";
    return false;
  }
  addr_t account_address = full_node->getAddress();
  if (sortition_account_balance_table.find(account_address) ==
      sortition_account_balance_table.end()) {
    LOG(log_tra_) << "Don't have enough coins to vote";
    return false;
  }
  // only active players are able to vote
  uint64_t last_period = last_period_should_speak_;
  // pbft_chain_->getPbftChainPeriod();
  int64_t since_period;
  if (last_period < SKIP_PERIODS) {
    since_period = 0;
  } else {
    since_period = last_period - SKIP_PERIODS;
  }
  if (sortition_account_balance_table[account_address].second < since_period) {
    LOG(log_tra_) << "Non-active player since period " << since_period;
    return false;
  }
  std::pair<val_t, bool> account_balance =
      full_node->getBalance(account_address);
  if (!account_balance.second) {
    LOG(log_tra_) << "Full node account unavailable" << std::endl;
    return false;
  }

  blk_hash_t last_pbft_block_hash = pbft_chain_->getLastPbftBlockHash();
  std::string message = last_pbft_block_hash.toString() + std::to_string(type) +
                        std::to_string(round) + std::to_string(step);

  dev::Signature sortition_signature = full_node->signMessage(message);
  string sortition_credential = taraxa::hashSignature(sortition_signature);

  if (!taraxa::sortition(sortition_credential,
                         sortition_account_balance_table.size(),
                         sortition_threshold_)) {
    LOG(log_tra_) << "Don't get sortition";
    return false;
  }
  return true;
}

/* There is a quorum of next-votes and set determine that round p should be the
 * current round...
 */
uint64_t PbftManager::roundDeterminedFromVotes_() {
  // <<vote_round, vote_step>, count>, <round, step> store in reverse order
  std::map<std::pair<uint64_t, size_t>, size_t,
           std::greater<std::pair<uint64_t, size_t>>>
      next_votes_tally_by_round_step;

  std::vector<Vote> votes = vote_mgr_->getAllVotes();
  for (Vote &v : votes) {
    if (v.getType() != next_vote_type) {
      continue;
    }

    std::pair<uint64_t, size_t> round_step =
        std::make_pair(v.getRound(), v.getStep());
    if (round_step.first >= pbft_round_) {
      if (next_votes_tally_by_round_step.find(round_step) !=
          next_votes_tally_by_round_step.end()) {
        next_votes_tally_by_round_step[round_step] += 1;
      } else {
        next_votes_tally_by_round_step[round_step] = 1;
      }
    }
  }

  for (auto &rs_votes : next_votes_tally_by_round_step) {
    if (rs_votes.second >= TWO_T_PLUS_ONE) {
      std::vector<Vote> next_votes_for_round_step =
          getVotesOfTypeFromVotesForRoundAndStep_(
              next_vote_type, votes, rs_votes.first.first,
              rs_votes.first.second, std::make_pair(NULL_BLOCK_HASH, false));
      if (blockWithEnoughVotes_(next_votes_for_round_step).second) {
        LOG(log_deb_) << "Found sufficient next votes in round "
                      << rs_votes.first.first << ", step "
                      << rs_votes.first.second;
        return rs_votes.first.first + 1;
      }
    }
  }
  return pbft_round_;
}

// Assumption is that all votes are in the same round and of same type...
std::pair<blk_hash_t, bool> PbftManager::blockWithEnoughVotes_(
    std::vector<Vote> &votes) {
  bool is_first_block = true;
  PbftVoteTypes vote_type;
  uint64_t vote_round;
  blk_hash_t blockhash;
  // <block_hash, count>, store in reverse order
  std::map<blk_hash_t, size_t, std::greater<blk_hash_t>> tally_by_blockhash;

  for (Vote const &v : votes) {
    if (is_first_block) {
      vote_type = v.getType();
      vote_round = v.getRound();
      is_first_block = false;
    } else {
      bool vote_type_and_round_is_consistent =
          (vote_type == v.getType() && vote_round == v.getRound());
      if (!vote_type_and_round_is_consistent) {
        LOG(log_err_) << "Vote types and rounds were not internally"
                         " consistent!";
        assert(false);
        // return std::make_pair(NULL_BLOCK_HASH, false);
      }
    }

    blockhash = v.getBlockHash();
    if (tally_by_blockhash.find(blockhash) != tally_by_blockhash.end()) {
      tally_by_blockhash[blockhash] += 1;
    } else {
      tally_by_blockhash[blockhash] = 1;
    }

    for (auto const &blockhash_pair : tally_by_blockhash) {
      if (blockhash_pair.second >= TWO_T_PLUS_ONE) {
        LOG(log_deb_) << "find block hash " << blockhash_pair.first
                      << " vote type " << vote_type << " in round "
                      << vote_round << " has " << blockhash_pair.second
                      << " votes";
        return std::make_pair(blockhash_pair.first, true);
      } else {
        LOG(log_tra_) << "Don't have enough votes. block hash "
                      << blockhash_pair.first << " vote type " << vote_type
                      << " in round " << vote_round << " has "
                      << blockhash_pair.second << " votes";
      }
    }
  }

  return std::make_pair(NULL_BLOCK_HASH, false);
}

bool PbftManager::nullBlockNextVotedForRoundAndStep_(std::vector<Vote> &votes,
                                                     uint64_t round) {
  blk_hash_t blockhash = NULL_BLOCK_HASH;
  std::pair<blk_hash_t, bool> blockhash_pair = std::make_pair(blockhash, true);
  std::map<size_t, std::vector<Vote>, std::greater<size_t>>
      null_block_votes_in_round_by_step =
          getVotesOfTypeFromVotesForRoundByStep_(next_vote_type, votes, round,
                                                 blockhash_pair);

  for (auto const &sv : null_block_votes_in_round_by_step) {
    if (sv.second.size() >= TWO_T_PLUS_ONE) {
      return true;
    }
  }
  return false;
}

std::map<size_t, std::vector<Vote>, std::greater<size_t>>
PbftManager::getVotesOfTypeFromVotesForRoundByStep_(
    PbftVoteTypes vote_type, std::vector<Vote> &votes, uint64_t round,
    std::pair<blk_hash_t, bool> blockhash) {
  //<vote_step, votes> reverse order
  std::map<size_t, std::vector<Vote>, std::greater<size_t>>
      requested_votes_by_step;

  for (Vote &v : votes) {
    if (v.getType() == vote_type && v.getRound() == round &&
        (blockhash.second == false || blockhash.first == v.getBlockHash())) {
      size_t step = v.getStep();
      if (requested_votes_by_step.find(step) == requested_votes_by_step.end()) {
        requested_votes_by_step[step] = {v};
      } else {
        requested_votes_by_step[step].emplace_back(v);
      }
    }
  }

  return requested_votes_by_step;
}

std::vector<Vote> PbftManager::getVotesOfTypeFromVotesForRoundAndStep_(
    PbftVoteTypes vote_type, std::vector<Vote> &votes, uint64_t round,
    size_t step, std::pair<blk_hash_t, bool> blockhash) {
  std::vector<Vote> votes_of_requested_type;

  for (Vote &v : votes) {
    if (v.getType() == vote_type && v.getRound() == round &&
        v.getStep() == step &&
        (blockhash.second == false || blockhash.first == v.getBlockHash())) {
      votes_of_requested_type.emplace_back(v);
    }
  }

  return votes_of_requested_type;
}

std::pair<blk_hash_t, bool> PbftManager::nextVotedBlockForRoundAndStep_(
    std::vector<Vote> &votes, uint64_t round) {
  //<vote_step, votes> reverse order
  std::map<size_t, std::vector<Vote>, std::greater<size_t>>
      next_votes_in_round_by_step = getVotesOfTypeFromVotesForRoundByStep_(
          next_vote_type, votes, round, std::make_pair(NULL_BLOCK_HASH, false));

  std::pair<blk_hash_t, bool> next_vote_block_hash =
      std::make_pair(NULL_BLOCK_HASH, false);
  for (auto &sv : next_votes_in_round_by_step) {
    next_vote_block_hash = blockWithEnoughVotes_(sv.second);
    if (next_vote_block_hash.second) {
      return next_vote_block_hash;
    }
  }
  return next_vote_block_hash;
}

void PbftManager::placeVote_(taraxa::blk_hash_t const &blockhash,
                             PbftVoteTypes vote_type, uint64_t round,
                             size_t step) {
  auto full_node = node_.lock();
  if (!full_node) {
    LOG(log_err_) << "Full node unavailable" << std::endl;
    return;
  }

  Vote vote = full_node->generateVote(blockhash, vote_type, round, step);
  vote_mgr_->addVote(vote);
  LOG(log_deb_) << "vote block hash: " << blockhash
                << " vote type: " << vote_type << " round: " << round
                << " step: " << step << " vote hash " << vote.getHash();
  // pbft vote broadcast
  full_node->broadcastVote(vote);
}

std::pair<blk_hash_t, bool> PbftManager::softVotedBlockForRound_(
    std::vector<taraxa::Vote> &votes, uint64_t round) {
  std::vector<Vote> soft_votes_for_round =
      getVotesOfTypeFromVotesForRoundAndStep_(
          soft_vote_type, votes, round, 2,
          std::make_pair(NULL_BLOCK_HASH, false));

  return blockWithEnoughVotes_(soft_votes_for_round);
}

std::pair<blk_hash_t, bool> PbftManager::proposeMyPbftBlock_() {
  auto full_node = node_.lock();
  if (!full_node) {
    LOG(log_err_) << "Full node unavailable" << std::endl;
    return std::make_pair(NULL_BLOCK_HASH, false);
  }
  PbftBlock pbft_block;
  PbftBlockTypes next_pbft_block_type = pbft_chain_->getNextPbftBlockType();
  if (next_pbft_block_type == pivot_block_type) {
    LOG(log_deb_) << "Into propose anchor block";
    blk_hash_t prev_pivot_hash = pbft_chain_->getLastPbftPivotHash();
    blk_hash_t prev_block_hash = pbft_chain_->getLastPbftBlockHash();
    std::string last_period_dag_anchor_block_hash;
    if (prev_block_hash) {
      PbftBlock last_period_pbft_pivot_block =
          pbft_chain_->getPbftBlockInChain(prev_pivot_hash);
      last_period_dag_anchor_block_hash =
          last_period_pbft_pivot_block.getPivotBlock()
              .getDagBlockHash()
              .toString();
    } else {
      // First PBFT pivot block
      last_period_dag_anchor_block_hash = dag_genesis_;
    }

    std::vector<std::string> ghost;
    full_node->getGhostPath(last_period_dag_anchor_block_hash, ghost);
    blk_hash_t dag_block_hash;
    if (ghost.empty()) {
      LOG(log_deb_) << "GHOST is empty. No new DAG blocks generated, PBFT "
                       "propose NULL_BLOCK_HASH";
      return std::make_pair(NULL_BLOCK_HASH, true);
    }
    if (ghost.size() <= DAG_BLOCKS_SIZE) {
      dag_block_hash = blk_hash_t(ghost.back());
    } else {
      dag_block_hash = blk_hash_t(ghost[DAG_BLOCKS_SIZE - 1]);
    }
    if (dag_block_hash.toString() == dag_genesis_) {
      LOG(log_deb_) << "No new DAG blocks generated. DAG only has genesis "
                    << dag_block_hash << " PBFT propose NULL_BLOCK_HASH";
      return std::make_pair(NULL_BLOCK_HASH, true);
    }
    // compare with last dag block hash. If they are same, which means no new
    // dag blocks generated since last round. In that case PBFT proposer should
    // propose NULL BLOCK HASH as their value and not produce a new block. In
    // practice this should never happen
    if (dag_block_hash.toString() == last_period_dag_anchor_block_hash) {
      LOG(log_deb_)
          << "Last period DAG anchor block hash " << dag_block_hash
          << " No new DAG blocks generated, PBFT propose NULL_BLOCK_HASH";
      return std::make_pair(NULL_BLOCK_HASH, true);
    }

    uint64_t propose_pbft_chain_period = pbft_chain_->getPbftChainPeriod() + 1;
    addr_t beneficiary = full_node->getAddress();
    // generate pivot block
    PivotBlock pivot_block(prev_pivot_hash, prev_block_hash, dag_block_hash,
                           propose_pbft_chain_period, beneficiary);
    // set pbft block as pivot
    pbft_block.setPivotBlock(pivot_block);

    // propose pbft block
    LOG(log_sil_) << beneficiary << " Propose pivot block in period "
                  << propose_pbft_chain_period << " round " << pbft_round_
                  << " step " << pbft_step_ << " pivot: " << dag_block_hash;

  } else if (next_pbft_block_type == schedule_block_type) {
    LOG(log_deb_) << "Into propose schedule block";
    // get dag block hash from the last pbft block(pivot) in pbft chain
    blk_hash_t last_block_hash = pbft_chain_->getLastPbftBlockHash();
    PbftBlock last_pbft_block =
        pbft_chain_->getPbftBlockInChain(last_block_hash);
    blk_hash_t dag_block_hash =
        last_pbft_block.getPivotBlock().getDagBlockHash();

    // get dag blocks order
    uint64_t pbft_chain_period;
    std::shared_ptr<vec_blk_t> dag_blocks_order;
    std::tie(pbft_chain_period, dag_blocks_order) =
        full_node->getDagBlockOrder(dag_block_hash);

    // get transactions overlap table,
    std::shared_ptr<std::vector<std::pair<blk_hash_t, std::vector<bool>>>>
        trx_overlap_table =
            full_node->computeTransactionOverlapTable(dag_blocks_order);
    if (!trx_overlap_table) {
      LOG(log_err_) << "Transaction overlap table nullptr, cannot create mock "
                    << "transactions schedule";
      return std::make_pair(NULL_BLOCK_HASH, false);
    }
    if (trx_overlap_table->empty()) {
      LOG(log_deb_) << "Transaction overlap table is empty, no DAG block needs "
                    << " generate mock trx schedule";
      return std::make_pair(NULL_BLOCK_HASH, false);
    }

    // TODO: generate fake transaction schedule for now, will pass
    //  trx_overlap_table to VM
    std::vector<std::vector<uint>> dag_blocks_trx_modes =
        full_node->createMockTrxSchedule(trx_overlap_table);
    TrxSchedule schedule(*dag_blocks_order, dag_blocks_trx_modes);

    // generate pbft schedule block
    ScheduleBlock schedule_block(last_block_hash, schedule);
    // set pbft block as schedule
    pbft_block.setScheduleBlock(schedule_block);

    // propose pbft block
    LOG(log_sil_) << full_node->getAddress() << " Propose cs block in period "
                  << pbft_chain_period << " round " << pbft_round_ << " step "
                  << pbft_step_ << " pivot: " << dag_block_hash;

  }  // TODO: More pbft block types

  // setup timestamp for pbft block
  uint64_t timestamp = std::time(nullptr);
  pbft_block.setTimestamp(timestamp);

  // sign the pbft block
  std::string pbft_block_str = pbft_block.getJsonStr();
  sig_t signature = full_node->signMessage(pbft_block_str);
  pbft_block.setSignature(signature);
  pbft_block.setBlockHash();

  // push pbft block
  pbft_chain_->pushUnverifiedPbftBlock(pbft_block);
  // broadcast pbft block
  std::shared_ptr<Network> network = full_node->getNetwork();
  network->onNewPbftBlock(pbft_block);

  blk_hash_t pbft_block_hash = pbft_block.getBlockHash();
  LOG(log_deb_) << "Propose succussful! block hash: " << pbft_block_hash
                << " in round: " << pbft_round_ << " in step: " << pbft_step_;

  return std::make_pair(pbft_block_hash, true);
}

std::pair<blk_hash_t, bool> PbftManager::identifyLeaderBlock_(
    std::vector<Vote> &votes) {
  LOG(log_deb_) << "leader block type should be: "
                << pbft_chain_->getNextPbftBlockType() << " in round "
                << pbft_round_;
  // each leader candidate with <vote_signature_hash, pbft_block_hash>
  std::vector<std::pair<blk_hash_t, blk_hash_t>> leader_candidates;
  for (auto const &v : votes) {
    if (v.getRound() == pbft_round_ && v.getType() == propose_vote_type) {
      leader_candidates.emplace_back(
          std::make_pair(dev::sha3(v.getVoteSignature()), v.getBlockHash()));
    }
  }
  if (leader_candidates.empty()) {
    // no eligible leader
    return std::make_pair(NULL_BLOCK_HASH, false);
  }
  std::pair<blk_hash_t, blk_hash_t> leader = leader_candidates[0];
  for (auto const &candinate : leader_candidates) {
    if (candinate.first < leader.first) {
      leader = candinate;
    }
  }

  return std::make_pair(leader.second, true);
}

bool PbftManager::pushCertVotedPbftBlockIntoChain_(
    taraxa::blk_hash_t const &cert_voted_block_hash) {
  if (!checkPbftBlockValid_(cert_voted_block_hash)) {
    // Get partition, need send request to get missing pbft blocks from peers
    syncPbftChainFromPeers_();
    return false;
  }
  std::pair<PbftBlock, bool> pbft_block =
      pbft_chain_->getUnverifiedPbftBlock(cert_voted_block_hash);
  if (!pbft_block.second) {
    LOG(log_err_) << "Can not find the cert vote block hash "
                  << cert_voted_block_hash << " in pbft queue";
    return false;
  }
  if (!pushPbftBlockIntoChain_(pbft_block.first)) {
    // Push PBFT block from unverified blocks table
    return false;
  }
  // cleanup PBFT unverified blocks table
  pbft_chain_->cleanupUnverifiedPbftBlocks(pbft_block.first);
  return true;
}

bool PbftManager::checkPbftBlockValid_(blk_hash_t const &block_hash) const {
  std::pair<PbftBlock, bool> cert_voted_block =
      pbft_chain_->getUnverifiedPbftBlock(block_hash);
  if (!cert_voted_block.second) {
    LOG(log_inf_) << "Cannot find the unverified pbft block, block hash "
                  << block_hash;
    return false;
  }
  PbftBlockTypes cert_voted_block_type = cert_voted_block.first.getBlockType();
  PbftBlockTypes next_pbft_block_type = pbft_chain_->getNextPbftBlockType();
  if (next_pbft_block_type != cert_voted_block_type) {
    LOG(log_inf_) << "Pbft chain next pbft block type should be "
                  << next_pbft_block_type << " Invalid pbft block type "
                  << cert_voted_block_type;
    return false;
  }
  if (cert_voted_block_type == pivot_block_type) {
    blk_hash_t prev_pivot_block_hash =
        cert_voted_block.first.getPivotBlock().getPrevPivotBlockHash();
    if (pbft_chain_->getLastPbftPivotHash() != prev_pivot_block_hash) {
      LOG(log_inf_) << "Pbft chain last pivot block hash "
                    << pbft_chain_->getLastPbftPivotHash()
                    << " Invalid pbft prev pivot block hash "
                    << prev_pivot_block_hash;
      return false;
    }
    blk_hash_t prev_block_hash =
        cert_voted_block.first.getPivotBlock().getPrevBlockHash();
    if (pbft_chain_->getLastPbftBlockHash() != prev_block_hash) {
      LOG(log_inf_) << "Pbft chain last block hash "
                    << pbft_chain_->getLastPbftBlockHash()
                    << " Invalid pbft prev block hash " << prev_block_hash;
      return false;
    }
  } else if (cert_voted_block_type == schedule_block_type) {
    blk_hash_t prev_block_hash =
        cert_voted_block.first.getScheduleBlock().getPrevBlockHash();
    if (pbft_chain_->getLastPbftBlockHash() != prev_block_hash) {
      LOG(log_inf_) << "Pbft chain last block hash "
                    << pbft_chain_->getLastPbftBlockHash()
                    << " Invalid pbft prev block hash " << prev_block_hash;
      return false;
    }
  }  // TODO: More pbft block types

  return true;
}

void PbftManager::syncPbftChainFromPeers_() {
  if (!pbft_chain_->pbftVerifiedQueueEmpty()) {
    LOG(log_deb_) << "DAG has not synced yet. PBFT chain skips syncing";
    return;
  }

  vector<NodeID> peers = capability_->getAllPeers();
  if (peers.empty()) {
    LOG(log_inf_) << "There is no peers with connection.";
  } else {
    for (auto &peer : peers) {
      LOG(log_inf_) << "In round " << pbft_round_
                    << " sync pbft chain with node " << peer
                    << " Send request to ask missing pbft blocks in chain";
      capability_->syncPeerPbft(peer);
    }
  }
}

bool PbftManager::comparePbftCSblockWithDAGblocks_(
    blk_hash_t const &cs_block_hash) {
  std::pair<PbftBlock, bool> cs_block =
      pbft_chain_->getUnverifiedPbftBlock(cs_block_hash);
  if (!cs_block.second) {
    LOG(log_inf_) << "Have not got the PBFT CS block yet. block hash: "
                  << cs_block_hash;
    return false;
  }

  return comparePbftCSblockWithDAGblocks_(cs_block.first);
}

bool PbftManager::comparePbftCSblockWithDAGblocks_(
    PbftBlock const &pbft_block_cs) {
  // get dag block hash from the last pbft pivot block in pbft chain
  blk_hash_t last_block_hash = pbft_chain_->getLastPbftPivotHash();
  PbftBlock last_pbft_block = pbft_chain_->getPbftBlockInChain(last_block_hash);
  blk_hash_t dag_block_hash = last_pbft_block.getPivotBlock().getDagBlockHash();
  auto full_node = node_.lock();
  if (!full_node) {
    LOG(log_err_) << "Full node unavailable" << std::endl;
    return false;
  }
  // get dag blocks order
  uint64_t pbft_chain_period;
  std::shared_ptr<vec_blk_t> dag_blocks_order;
  std::tie(pbft_chain_period, dag_blocks_order) =
      full_node->getDagBlockOrder(dag_block_hash);
  // compare blocks hash in CS with DAG blocks
  vec_blk_t blocks_in_cs =
      pbft_block_cs.getScheduleBlock().getSchedule().blk_order;
  if (blocks_in_cs.size() == dag_blocks_order->size()) {
    for (auto i = 0; i < blocks_in_cs.size(); i++) {
      if (blocks_in_cs[i] != (*dag_blocks_order)[i]) {
        LOG(log_inf_) << "DAG blocks have not sync yet. In period: "
                      << pbft_chain_period << " Block hash: " << blocks_in_cs[i]
                      << " in PBFT CS is different with DAG block hash "
                      << (*dag_blocks_order)[i];
        return false;
      }
    }
  } else {
    LOG(log_inf_) << "DAG blocks have not sync yet. in period: "
                  << pbft_chain_period
                  << " PBFT CS blocks size: " << blocks_in_cs.size()
                  << " DAG blocks size: " << dag_blocks_order->size();
    return false;
  }
  // compare number of transactions in CS with DAG blocks
  // PBFT CS block number of transactions
  std::vector<std::vector<uint>> trx_modes =
      pbft_block_cs.getScheduleBlock().getSchedule().vec_trx_modes;
  for (int i = 0; i < dag_blocks_order->size(); i++) {
    std::shared_ptr<DagBlock> dag_block =
        full_node->getDagBlock((*dag_blocks_order)[i]);
    // DAG block transations
    vec_trx_t dag_block_trxs = dag_block->getTrxs();
    if (trx_modes[i].size() != dag_block_trxs.size()) {
      LOG(log_err_) << "In DAG block hash: " << (*dag_blocks_order)[i]
                    << " has " << dag_block_trxs.size()
                    << " transactions. But the DAG block in PBFT CS block only"
                    << " has " << trx_modes[i].size() << " transactions.";
      return false;
    }
  }

  return true;
}

void PbftManager::pushVerifiedPbftBlocksIntoChain_() {
  bool queue_was_full = false;
  while (!pbft_chain_->pbftVerifiedQueueEmpty()) {
    queue_was_full = true;
    PbftBlock pbft_block = pbft_chain_->pbftVerifiedQueueFront();
    LOG(log_inf_) << "Pick pbft block " << pbft_block.getBlockHash()
                  << " from verified queue in round " << pbft_round_;
    if (pbft_chain_->findPbftBlockInChain(pbft_block.getBlockHash())) {
      // pushed already from PBFT unverified queue
      pbft_chain_->pbftVerifiedQueuePopFront();
      continue;
    }
    if (!pushPbftBlockIntoChain_(pbft_block)) {
      break;
    }
    pbft_chain_->pbftVerifiedQueuePopFront();
  }

  if (queue_was_full == true && pbft_chain_->pbftVerifiedQueueEmpty()) {
    LOG(log_inf_) << "PBFT block verified queue is newly empty.  Will check if need to sync in round " << pbft_round_;
    syncPbftChainFromPeers_();
  }

}

bool PbftManager::pushPbftBlockIntoChain_(PbftBlock const &pbft_block) {
  auto full_node = node_.lock();
  if (!full_node) {
    LOG(log_err_) << "Full node unavailable" << std::endl;
    return false;
  }
  PbftBlockTypes next_pbft_block_type = pbft_chain_->getNextPbftBlockType();
  if (next_pbft_block_type == pivot_block_type) {
    if (pbft_chain_->pushPbftPivotBlock(pbft_block)) {
      // NOTICE: DAG may not have the dag block yet. This's OK since will do
      // checking in CS block later.
      // reset proposed PBFT block hash to False for next CS block proposal
      proposed_block_hash_ = std::make_pair(NULL_BLOCK_HASH, false);
      LOG(log_inf_) << "Successful push pbft anchor block "
                    << pbft_block.getBlockHash() << " into chain! in round "
                    << pbft_round_;
      // Finalize pbft pivot block
      LOG(log_sil_) << full_node->getAddress()
                    << " Finalize pivot block in period "
                    << pbft_chain_->getPbftChainPeriod() << " round "
                    << pbft_round_ << " step " << pbft_step_ << " pivot: "
                    << pbft_block.getPivotBlock().getDagBlockHash();
      return true;
    }
  } else if (next_pbft_block_type == schedule_block_type) {
    if (comparePbftCSblockWithDAGblocks_(pbft_block)) {
      if (pbft_chain_->pushPbftScheduleBlock(pbft_block)) {
        LOG(log_inf_) << "Successful push pbft schedule block "
                      << pbft_block.getBlockHash() << " into chain! in round "
                      << pbft_round_;
        // get dag blocks order
        blk_hash_t last_pivot_block_hash = pbft_chain_->getLastPbftPivotHash();
        PbftBlock last_pivot_block =
            pbft_chain_->getPbftBlockInChain(last_pivot_block_hash);
        blk_hash_t dag_block_hash =
            last_pivot_block.getPivotBlock().getDagBlockHash();
        uint64_t current_period;
        std::shared_ptr<vec_blk_t> dag_blocks_order;
        std::tie(current_period, dag_blocks_order) =
            full_node->getDagBlockOrder(dag_block_hash);
        // update DAG blocks order and DAG blocks order/height DB
        for (auto const &dag_blk_hash : *dag_blocks_order) {
          auto block_number = pbft_chain_->pushDagBlockHash(dag_blk_hash);
          full_node->newOrderedBlock(dag_blk_hash, block_number);
        }
        // set DAG blocks period
        uint64_t current_pbft_chain_period =
            last_pivot_block.getPivotBlock().getPeriod();
        uint dag_ordered_blocks_size = full_node->setDagBlockOrder(
            dag_block_hash, current_pbft_chain_period);
        // Finalize pbft concurent schedule block
        LOG(log_sil_) << full_node->getAddress()
                      << " Finalize cs block in period "
                      << current_pbft_chain_period << " round " << pbft_round_
                      << " step " << pbft_step_
                      << " anchor: " << dag_block_hash;
        // execute schedule block
        // TODO: VM executor will not take sortition_account_balance_table as
        //  reference. But will return a list of modified accounts as
        //  pairs<addr_t, val_t>.
        //  Will need update sortition_account_balance_table here
        uint64_t pbft_period = pbft_chain_->getPbftChainPeriod();
        if (!full_node->executeScheduleBlock(
                pbft_block.getScheduleBlock(),
                new_sortition_account_balance_table, pbft_period)) {
          LOG(log_err_) << "Failed to execute schedule block";
        }
        executed_cs_block_ = true;
        return true;
      }
    }
  }  // TODO: more pbft block type

  return false;
}

void PbftManager::updateTwoTPlusOneAndThreshold_() {
  uint64_t last_pbft_period = pbft_chain_->getPbftChainPeriod();
  size_t players_size = sortition_account_balance_table.size();
  int64_t since_period;
  if (last_pbft_period < SKIP_PERIODS) {
    since_period = 0;
  } else {
    since_period = last_pbft_period - SKIP_PERIODS;
  }
  size_t active_players = 0;
  for (auto const &account : sortition_account_balance_table) {
    if (account.second.second >= since_period) {
      active_players++;
    }
  }
  if (COMMITTEE_SIZE <= active_players) {
    TWO_T_PLUS_ONE = COMMITTEE_SIZE * 2 / 3 + 1;
    // round up
    sortition_threshold_ =
        (players_size * COMMITTEE_SIZE - 1) / active_players + 1;
  } else {
    TWO_T_PLUS_ONE = active_players * 2 / 3 + 1;
    sortition_threshold_ = players_size;
  }
  LOG(log_inf_) << "Update 2t+1 " << TWO_T_PLUS_ONE << ", Threshold "
                << sortition_threshold_ << ", valid voting players "
                << players_size << ", active players " << active_players
                << " since period " << since_period;
}

void PbftManager::updateSortitionAccountBalanceTable_() {
  sortition_account_balance_table.clear();
  for (auto const &account : new_sortition_account_balance_table) {
    sortition_account_balance_table[account.first] = account.second;
  }
}

void PbftManager::countVotes_() {
  while (!monitor_stop_) {
    std::vector<Vote> votes = vote_mgr_->getAllVotes();

    size_t last_step_votes = 0;
    size_t current_step_votes = 0;
    for (auto const &v : votes) {
      if (pbft_step_ == 1) {
        if (v.getRound() == pbft_round_ - 1 && v.getStep() == last_step_) {
          last_step_votes++;
        } else if (v.getRound() == pbft_round_ && v.getStep() == pbft_step_) {
          current_step_votes++;
        }
      } else {
        if (v.getRound() == pbft_round_) {
          if (v.getStep() == pbft_step_ - 1) {
            last_step_votes++;
          } else if (v.getStep() == pbft_step_) {
            current_step_votes++;
          }
        }
      }
    }

    auto now = std::chrono::system_clock::now();
    auto last_step_duration = now - last_step_clock_initial_datetime_;
    auto elapsed_last_step_time_in_ms =
        std::chrono::duration_cast<std::chrono::milliseconds>(
            last_step_duration)
            .count();

    auto current_step_duration = now - current_step_clock_initial_datetime_;
    auto elapsed_current_step_time_in_ms =
        std::chrono::duration_cast<std::chrono::milliseconds>(
            current_step_duration)
            .count();

    LOG(log_inf_test_) << "Round " << pbft_round_ << " step " << last_step_
                       << " time " << elapsed_last_step_time_in_ms
                       << "(ms) has " << last_step_votes << " votes";
    LOG(log_inf_test_) << "Round " << pbft_round_ << " step " << pbft_step_
                       << " time " << elapsed_current_step_time_in_ms
                       << "(ms) has " << current_step_votes << " votes";
    thisThreadSleepForMilliSeconds(100);
  }
}

}  // namespace taraxa<|MERGE_RESOLUTION|>--- conflicted
+++ resolved
@@ -83,10 +83,6 @@
   db_votes_ = full_node->getVotesDB();
   stopped_ = false;
   daemon_ = std::make_shared<std::thread>([this]() { run(); });
-<<<<<<< HEAD
-  
-=======
->>>>>>> 55b2afa8
   LOG(log_sil_) << "PBFT executor initiated ...";
   if (RUN_COUNT_VOTES) {
     monitor_stop_ = false;
