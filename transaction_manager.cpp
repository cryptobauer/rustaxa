#include "transaction_manager.hpp"

#include <libethcore/Exceptions.h>

#include <string>
#include <utility>

#include "dag.hpp"
#include "net/WSServer.h"
#include "network.hpp"
#include "transaction.hpp"

using namespace taraxa::net;
namespace taraxa {
auto trxComp = [](Transaction const &t1, Transaction const &t2) -> bool {
  if (t1.getSender() < t2.getSender())
    return true;
  else if (t1.getSender() == t2.getSender()) {
    return t1.getNonce() < t2.getNonce();
  } else {
    return false;
  }
};

TransactionManager::TransactionManager(FullNodeConfig const &conf,
                                       addr_t node_addr,
                                       std::shared_ptr<DbStorage> db,
                                       dev::Logger log_time)
    : conf_(conf),
      accs_nonce_(),
      trx_qu_(node_addr),
      node_addr_(node_addr),
      db_(db),
      log_time_(log_time) {
  LOG_OBJECTS_CREATE("TRXMGR");
  auto trx_count = db_->getStatusField(taraxa::StatusDbField::TrxCount);
  trx_count_.store(trx_count);
}

std::pair<bool, std::string> TransactionManager::verifyTransaction(
    Transaction const &trx) const {
  if (trx.getChainID() != conf_.chain.chain_id) {
    return {false, "chain_id mismatch"};
  }
  try {
    trx.getSender();
  } catch (Transaction::InvalidSignature const &) {
    return {false, "invalid signature"};
  }
  return {true, ""};
}

std::pair<bool, std::string> TransactionManager::insertTransaction(
    Transaction const &trx, bool verify) {
  auto ret = insertTrx(trx, verify);
  if (ret.first && conf_.network.network_transaction_interval == 0) {
    network_->onNewTransactions({*trx.rlp()});
  }
  return ret;
}

uint32_t TransactionManager::insertBroadcastedTransactions(
    // transactions coming from broadcastin is less critical
    std::vector<taraxa::bytes> const &transactions) {
  if (stopped_) {
    return 0;
  }
  uint32_t new_trx_count = 0;
  for (auto const &t : transactions) {
    Transaction trx(t);
<<<<<<< HEAD
    insertTrx(trx, false);
=======
    if (insertTrx(trx, t, false).first) new_trx_count++;
>>>>>>> 3a4f9e64
    LOG(log_time_) << "Transaction " << trx.getHash()
                   << " brkreceived at: " << getCurrentTimeMilliSeconds();
  }
  return new_trx_count;
}

void TransactionManager::verifyQueuedTrxs() {
  while (!stopped_) {
    // It will wait if no transaction in unverified queue
    auto item = trx_qu_.getUnverifiedTransaction();
    if (stopped_) return;

    std::pair<bool, std::string> valid;
    trx_hash_t hash = item.second->getHash();
    // verify and put the transaction to verified queue
    if (mode_ == VerifyMode::skip_verify_sig) {
      valid.first = true;
    } else {
      valid = verifyTransaction(*item.second);
    }
    // mark invalid
    if (!valid.first) {
      {
        uLock lock(mu_for_transactions_);
        db_->saveTransactionStatus(hash, TransactionStatus::invalid);
      }
      trx_qu_.removeTransactionFromBuffer(hash);
      LOG(log_wr_) << " Trx: " << hash << "invalid: " << valid.second
                   << std::endl;
      continue;
    }
    {
      uLock lock(mu_for_transactions_);
      auto status = db_->getTransactionStatus(hash);
      if (status == TransactionStatus::in_queue_unverified) {
        db_->saveTransactionStatus(hash, TransactionStatus::in_queue_verified);
        event_transaction_accepted.pub(hash);
        lock.unlock();
        trx_qu_.addTransactionToVerifiedQueue(hash, item.second);
      }
    }
  }
}

void TransactionManager::setNetwork(std::shared_ptr<Network> network) {
  network_ = network;
}

void TransactionManager::setWsServer(std::shared_ptr<WSServer> ws_server) {
  ws_server_ = ws_server;
}

void TransactionManager::start() {
  if (bool b = true; !stopped_.compare_exchange_strong(b, !b)) {
    return;
  }
  trx_qu_.start();
  verifiers_.clear();
  for (auto i = 0; i < num_verifiers_; ++i) {
    LOG(log_nf_) << "Create Transaction verifier ... " << std::endl;
    verifiers_.emplace_back([this]() { verifyQueuedTrxs(); });
  }
  assert(num_verifiers_ == verifiers_.size());
}

void TransactionManager::stop() {
  if (bool b = false; !stopped_.compare_exchange_strong(b, !b)) {
    return;
  }
  trx_qu_.stop();
  for (auto &t : verifiers_) {
    t.join();
  }
}

std::unordered_map<trx_hash_t, Transaction>
TransactionManager::getVerifiedTrxSnapShot() const {
  return trx_qu_.getVerifiedTrxSnapShot();
}

std::pair<size_t, size_t> TransactionManager::getTransactionQueueSize() const {
  return trx_qu_.getTransactionQueueSize();
}

std::vector<taraxa::bytes>
TransactionManager::getNewVerifiedTrxSnapShotSerialized() {
  auto verified_trxs = trx_qu_.getNewVerifiedTrxSnapShot();
  std::vector<Transaction> vec_trxs;
  std::copy(verified_trxs.begin(), verified_trxs.end(),
            std::back_inserter(vec_trxs));
  sort(vec_trxs.begin(), vec_trxs.end(), trxComp);
  std::vector<taraxa::bytes> ret;
  for (auto const &t : vec_trxs) {
    ret.emplace_back(*t.rlp());
  }
  return ret;
}

unsigned long TransactionManager::getTransactionCount() const {
  return trx_count_.load();
}

std::shared_ptr<std::pair<Transaction, taraxa::bytes>>
TransactionManager::getTransaction(trx_hash_t const &hash) const {
  std::shared_ptr<std::pair<Transaction, taraxa::bytes>> tr;
  auto t = trx_qu_.getTransaction(hash);
  if (t) {  // find in queue
    tr = std::make_shared<std::pair<Transaction, taraxa::bytes>>(
        std::make_pair(*t, *t->rlp()));
  } else {  // search from db
    tr = db_->getTransactionExt(hash);
  }
  return tr;
}
// Received block means some trx might be packed by others
bool TransactionManager::saveBlockTransactionAndDeduplicate(
    DagBlock const &blk, std::vector<Transaction> const &some_trxs) {
  vec_trx_t const &all_block_trx_hashes = blk.getTrxs();
  if (all_block_trx_hashes.empty()) {
    return true;
  }
  std::set<trx_hash_t> known_trx_hashes(all_block_trx_hashes.begin(),
                                        all_block_trx_hashes.end());

  if (!some_trxs.empty()) {
    auto trx_batch = db_->createWriteBatch();
    for (auto const &trx : some_trxs) {
      db_->addTransactionToBatch(trx, trx_batch);
      known_trx_hashes.erase(trx.getHash());
    }
    db_->commitWriteBatch(trx_batch);
  }

  bool all_transactions_saved = true;
  trx_hash_t missing_trx;
  for (auto const &trx : known_trx_hashes) {
    auto status = db_->getTransactionStatus(trx);
    if (status == TransactionStatus::not_seen) {
      all_transactions_saved = false;
      missing_trx = trx;
      break;
    }
  }

  if (all_transactions_saved) {
    uLock lock(mu_for_transactions_);
    auto trx_batch = db_->createWriteBatch();
    for (auto const &trx : all_block_trx_hashes) {
      auto status = db_->getTransactionStatus(trx);
      if (status != TransactionStatus::in_block) {
        if (status == TransactionStatus::in_queue_unverified) {
          auto valid = verifyTransaction(db_->getTransactionExt(trx)->first);
          if (!valid.first) {
            LOG(log_er_) << " Block contains invalid transaction " << trx << " "
                         << valid.second;
            return false;
          }
          event_transaction_accepted.pub(trx);
        }
        trx_count_.fetch_add(1);
        db_->addTransactionStatusToBatch(trx_batch, trx,
                                         TransactionStatus::in_block);
      }
      auto trx_count = trx_count_.load();
      db_->addStatusFieldToBatch(StatusDbField::TrxCount, trx_count, trx_batch);
      db_->commitWriteBatch(trx_batch);
    }
  } else {
    LOG(log_er_) << " Missing transaction - FAILED block verification "
                 << missing_trx;
  }

  return all_transactions_saved;
}

std::pair<bool, std::string> TransactionManager::insertTrx(
    Transaction const &trx, bool verify) {
  auto hash = trx.getHash();
  db_->saveTransaction(trx);

  if (conf_.test_params.max_transaction_queue_warn > 0 ||
      conf_.test_params.max_transaction_queue_drop > 0) {
    auto queue_size = trx_qu_.getTransactionQueueSize();
    if (conf_.test_params.max_transaction_queue_drop >
        queue_size.first + queue_size.second) {
      LOG(log_wr_) << "Trx: " << hash
                   << "skipped, queue too large. Unverified queue: "
                   << queue_size.first
                   << "; Verified queue: " << queue_size.second << "; Limit: "
                   << conf_.test_params.max_transaction_queue_drop;
      return std::make_pair(false, "Queue overlfow");
    } else if (conf_.test_params.max_transaction_queue_warn >
               queue_size.first + queue_size.second) {
      LOG(log_wr_) << "Warning: queue large. Unverified queue: "
                   << queue_size.first
                   << "; Verified queue: " << queue_size.second << "; Limit: "
                   << conf_.test_params.max_transaction_queue_drop;
      return std::make_pair(false, "Queue overlfow");
    }
  }

  std::pair<bool, std::string> verified;
  verified.first = true;
  if (verify && mode_ != VerifyMode::skip_verify_sig) {
    verified = verifyTransaction(trx);
  }

  if (verified.first) {
    uLock lock(mu_for_transactions_);
    auto status = db_->getTransactionStatus(hash);
    if (status == TransactionStatus::not_seen) {
      if (verify) {
        status = TransactionStatus::in_queue_verified;
      } else {
        status = TransactionStatus::in_queue_unverified;
      }
      db_->saveTransactionStatus(hash, status);
      event_transaction_accepted.pub(hash);
      lock.unlock();
      trx_qu_.insert(trx, verify);
      if (ws_server_) ws_server_->newPendingTransaction(trx.getHash());
      return std::make_pair(true, "");
    } else {
      switch (status) {
        case TransactionStatus::in_queue_verified:
          LOG(log_nf_) << "Trx: " << hash << "skip, seen in queue. "
                       << std::endl;
          return std::make_pair(false, "in verified queue");
        case TransactionStatus::in_queue_unverified:
          LOG(log_nf_) << "Trx: " << hash << "skip, seen in queue. "
                       << std::endl;
          return std::make_pair(false, "in unverified queue");
        case TransactionStatus::in_block:
          LOG(log_nf_) << "Trx: " << hash << "skip, seen in db. " << std::endl;
          return std::make_pair(false, "in block");
        case TransactionStatus::invalid:
          LOG(log_nf_) << "Trx: " << hash << "skip, seen but invalid. "
                       << std::endl;
          return std::make_pair(false, "already invalid");
        default:
          return std::make_pair(false, "unknown");
      }
    }
  }
  return verified;
}  // namespace taraxa

/**
 * This is for block proposer
 * Few steps:
 * 1. get a snapshot (move) of verified queue (lock)
 *	  now, verified trxs can include (A) unpacked ,(B) packed by other ,(C)
 *old trx that only seen in db
 * 2. write A, B to database, of course C will be rejected (already exist in
 *database)
 * 3. propose transactions for block A
 * 4. update A, B and C status to seen_in_db
 */
void TransactionManager::packTrxs(vec_trx_t &to_be_packed_trx,
                                  DagFrontier &frontier,
                                  uint16_t max_trx_to_pack) {
  to_be_packed_trx.clear();
  std::list<Transaction> list_trxs;

  frontier = getDagFrontier();
  LOG(log_dg_) << " Get frontier with pivot: " << frontier.pivot
               << " tips: " << frontier.tips;

  auto verified_trx = trx_qu_.moveVerifiedTrxSnapShot(max_trx_to_pack);

  bool changed = false;
  auto trx_batch = db_->createWriteBatch();
  {
    uLock lock(mu_for_transactions_);
    for (auto const &i : verified_trx) {
      trx_hash_t const &hash = i.first;
      Transaction const &trx = i.second;
      auto status = db_->getTransactionStatus(hash);
      if (status == TransactionStatus::in_queue_verified) {
        // Skip if transaction is already in existing block
        db_->addTransactionStatusToBatch(trx_batch, hash,
                                         TransactionStatus::in_block);
        trx_count_.fetch_add(1);
        changed = true;
        LOG(log_dg_) << "Trx: " << hash << " ready to pack" << std::endl;
        // update transaction_status
        list_trxs.push_back(trx);
      }
    }

    if (changed) {
      auto trx_count = trx_count_.load();
      db_->addStatusFieldToBatch(StatusDbField::TrxCount, trx_count, trx_batch);
      db_->commitWriteBatch(trx_batch);
    }
  }

  if (list_trxs.size() == 0) {
    return;
  }

  // sort trx based on sender and nonce
  list_trxs.sort(trxComp);

  std::transform(list_trxs.begin(), list_trxs.end(),
                 std::back_inserter(to_be_packed_trx),
                 [](Transaction const &t) { return t.getHash(); });
}

bool TransactionManager::verifyBlockTransactions(
    DagBlock const &blk, std::vector<Transaction> const &trxs) {
  bool invalidTransaction = false;
  for (auto const &trx : trxs) {
    auto valid = verifyTransaction(trx);
    if (!valid.first) {
      invalidTransaction = true;
      LOG(log_er_) << "Invalid transaction " << trx.getHash().toString() << " "
                   << valid.second;
    }
  }
  if (invalidTransaction) {
    return false;
  }

  // Save the transaction that came with the block together with the
  // transactions that are in the queue. This will update the transaction
  // status as well and remove the transactions from the queue
  bool transactionsSave = saveBlockTransactionAndDeduplicate(blk, trxs);
  if (!transactionsSave) {
    LOG(log_er_) << "Block " << blk.getHash() << " has missing transactions ";
    return false;
  }
  return true;
}

void TransactionManager::updateNonce(DagBlock const &blk,
                                     DagFrontier const &frontier) {
  uLock lock(mu_for_nonce_table_);
  for (auto const &t : blk.getTrxs()) {
    auto trx = getTransaction(t);
    assert(trx);
    auto trx_sender = trx->first.getSender();
    auto trx_hash = trx->first.getHash();
    auto [prev_nonce, exist] = accs_nonce_.get(trx_sender);
    auto trx_nonce = trx->first.getNonce();
    auto new_nonce = trx_nonce > prev_nonce ? trx_nonce : prev_nonce;
    accs_nonce_.update(trx_sender, new_nonce);
  }

  setDagFrontier(frontier);
  LOG(log_dg_) << " Update nonce of block " << blk.getHash()
               << " frontier: " << frontier.pivot << " tips: " << frontier.tips
               << " dag_frontier: " << dag_frontier_.pivot
               << " dag_tips: " << dag_frontier_.tips;
}

DagFrontier TransactionManager::getDagFrontier() {
  std::shared_lock l(mu_for_dag_frontier_);
  return dag_frontier_;
}

void TransactionManager::setDagFrontier(DagFrontier const &frontier) {
  std::unique_lock l(mu_for_dag_frontier_);
  dag_frontier_ = frontier;
}

}  // namespace taraxa<|MERGE_RESOLUTION|>--- conflicted
+++ resolved
@@ -68,11 +68,7 @@
   uint32_t new_trx_count = 0;
   for (auto const &t : transactions) {
     Transaction trx(t);
-<<<<<<< HEAD
-    insertTrx(trx, false);
-=======
-    if (insertTrx(trx, t, false).first) new_trx_count++;
->>>>>>> 3a4f9e64
+    if (insertTrx(trx, t).first) new_trx_count++;
     LOG(log_time_) << "Transaction " << trx.getHash()
                    << " brkreceived at: " << getCurrentTimeMilliSeconds();
   }
