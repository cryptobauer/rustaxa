--- conflicted
+++ resolved
@@ -137,12 +137,6 @@
       return Json::Value(Json::arrayValue);
     }
 
-<<<<<<< HEAD
-    // TODO[2495]: remove after a proper fox of transactions ordering in PeriodData
-    PbftManager::reorderTransactions(*trxs);
-
-=======
->>>>>>> a86c8252
     return transformToJsonParallel(*trxs, [&final_chain, &block_hash](const auto& trx) {
       auto hash = trx->getHash();
       auto r = final_chain->transaction_receipt(hash);
