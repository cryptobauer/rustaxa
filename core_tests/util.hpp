--- conflicted
+++ resolved
@@ -3,11 +3,8 @@
 
 #include <gtest/gtest.h>
 #include <libdevcrypto/Common.h>
-<<<<<<< HEAD
+
 #include <array>
-=======
-
->>>>>>> e5fec457
 #include <boost/filesystem.hpp>
 #include <cstdio>
 #include <iostream>
