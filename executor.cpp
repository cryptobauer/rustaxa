/*
 * @Copyright: Taraxa.io
 * @Author: Chia-Chun Lin
 * @Date: 2019-03-20 22:11:46
 * @Last Modified by: Chia-Chun Lin
 * @Last Modified time: 2019-03-20 22:11:46
 */
#include "executor.hpp"

namespace taraxa {

bool Executor::execute(
    TrxSchedule const& sche,
    std::unordered_map<addr_t, val_t>& sortition_account_balance_table) {
  if (sche.blk_order.empty()) {
    return true;
  }
  // TODO this state instance is reusable
  auto state = state_registry_->getCurrentState();
  for (auto const& blk : sche.blk_order) {
    if (!executeBlkTrxs(state, blk, sortition_account_balance_table)) {
      return false;
    }
  }
  state_registry_->commit(state, sche.blk_order);
  return true;
}

bool Executor::executeBlkTrxs(
    StateRegistry::State& state, blk_hash_t const& blk,
    std::unordered_map<addr_t, val_t>& sortition_account_balance_table) {
  std::string blk_json = db_blks_->get(blk.toString());
  if (blk_json.empty()) {
    LOG(log_er_) << "Cannot get block from db: " << blk << std::endl;
    return false;
  }
  DagBlock dag_block(blk_json);

  auto trxs_hash = dag_block.getTrxs();
  // sequential execute transaction
  for (auto const& trx_hash : trxs_hash) {
    LOG(log_time_) << "Transaction " << trx_hash
                   << " read from db at: " << getCurrentTimeMilliSeconds();
    Transaction trx(db_trxs_->get(trx_hash.toString()));
    if (!trx.getHash()) {
      LOG(log_er_) << "Transaction is invalid: " << trx << std::endl;
      continue;
    }
    coinTransfer(state, trx, sortition_account_balance_table);
    LOG(log_time_) << "Transaction " << trx_hash
                   << " executed at: " << getCurrentTimeMilliSeconds();
  }
  return true;
}

bool Executor::coinTransfer(
    StateRegistry::State& state, Transaction const& trx,
    std::unordered_map<addr_t, val_t>& sortition_account_balance_table) {
  addr_t sender = trx.getSender();
  addr_t receiver = trx.getReceiver();
  val_t value = trx.getValue();
  val_t sender_initial_coin = state.balance(sender);
  val_t receiver_initial_coin = state.balance(receiver);
  if (sender_initial_coin < trx.getValue()) {
    LOG(log_er_) << "Insufficient fund for transfer ... , sender " << sender
                 << " , sender balance: " << sender_initial_coin
                 << " , transfer: " << value << std::endl;
    return false;
  }
  if (receiver_initial_coin >
      std::numeric_limits<uint64_t>::max() - trx.getValue()) {
    LOG(log_er_) << "Error! Fund can overflow ..." << std::endl;
    return false;
  }
  val_t new_sender_bal = sender_initial_coin - value;
  val_t new_receiver_bal = receiver_initial_coin + value;
  state.setBalance(sender, new_sender_bal);
  state.setBalance(receiver, new_receiver_bal);
  // Update account balance table. Will remove in VM since vm return a list of
  // modified balance accounts
  if (new_sender_bal >= pbft_require_sortition_coins_) {
    sortition_account_balance_table[sender] = new_sender_bal;
  } else if (sortition_account_balance_table.find(sender) !=
             sortition_account_balance_table.end()) {
    sortition_account_balance_table.erase(sender);
  }
  if (new_receiver_bal >= pbft_require_sortition_coins_) {
    sortition_account_balance_table[receiver] = new_receiver_bal;
  }
<<<<<<< HEAD
  LOG(log_nf_) << "New sender bal: " << new_sender_bal << std::endl;
  LOG(log_nf_) << "New receiver bal: " << new_receiver_bal << std::endl;
=======

  LOG(log_nf_) << "Update sender bal: " << sender << " --> " << new_sender_bal
               << std::endl;
  LOG(log_nf_) << "New receiver bal: " << receiver << " --> "
               << new_receiver_bal << std::endl;

>>>>>>> 9c209630
  return true;
}

}  // namespace taraxa<|MERGE_RESOLUTION|>--- conflicted
+++ resolved
@@ -87,17 +87,12 @@
   if (new_receiver_bal >= pbft_require_sortition_coins_) {
     sortition_account_balance_table[receiver] = new_receiver_bal;
   }
-<<<<<<< HEAD
-  LOG(log_nf_) << "New sender bal: " << new_sender_bal << std::endl;
-  LOG(log_nf_) << "New receiver bal: " << new_receiver_bal << std::endl;
-=======
 
   LOG(log_nf_) << "Update sender bal: " << sender << " --> " << new_sender_bal
                << std::endl;
   LOG(log_nf_) << "New receiver bal: " << receiver << " --> "
                << new_receiver_bal << std::endl;
 
->>>>>>> 9c209630
   return true;
 }
 
