--- conflicted
+++ resolved
@@ -2,13 +2,8 @@
 
 # Set current version of the project
 set(TARAXA_MAJOR_VERSION 1)
-<<<<<<< HEAD
-set(TARAXA_MINOR_VERSION 11)
-set(TARAXA_PATCH_VERSION 4)
-=======
 set(TARAXA_MINOR_VERSION 12)
 set(TARAXA_PATCH_VERSION 0)
->>>>>>> 2fbcedb6
 set(TARAXA_VERSION ${TARAXA_MAJOR_VERSION}.${TARAXA_MINOR_VERSION}.${TARAXA_PATCH_VERSION})
 
 # Any time a change in the network protocol is introduced this version should be increased
