
#include "full_node.hpp"
#include <gtest/gtest.h>
#include <atomic>
#include <boost/thread.hpp>
#include <iostream>
#include <mutex>
#include <shared_mutex>
#include <vector>
#include "core_tests/util.hpp"
#include "core_tests/util/transaction_client.hpp"
#include "create_samples.hpp"
#include "dag.hpp"
#include "libdevcore/DBFactory.h"
#include "libdevcore/Log.h"
#include "libweb3jsonrpc/RpcServer.h"
#include "libweb3jsonrpc/Taraxa.h"
#include "network.hpp"
#include "pbft_chain.hpp"
#include "pbft_manager.hpp"
#include "sortition.h"
#include "string"
#include "top.hpp"
#include "util.hpp"
#include "util/wait.hpp"

namespace taraxa {
using namespace core_tests::util;
using samples::sendTrx;
using transaction_client::TransactionClient;
using wait::wait;
using wait::WaitOptions;

const unsigned NUM_TRX = 200;
const unsigned SYNC_TIMEOUT = 400;
auto g_secret = dev::Secret(
    "3800b2875669d9b2053c1aff9224ecfdc411423aac5b5a73d7a45ced1c3b9dcd",
    dev::Secret::ConstructFromStringType::FromHex);
auto g_key_pair = dev::KeyPair(g_secret);
auto g_trx_signed_samples =
    samples::createSignedTrxSamples(0, NUM_TRX, g_secret);
auto g_mock_dag0 = samples::createMockDag0();
auto g_test_account =
    samples::createTestAccountTable("core_tests/account_table.txt");
uint64_t g_init_bal = TARAXA_COINS_DECIMAL / 5;

const char *input1[] = {"./build/main",
                        "--conf_taraxa",
                        "./core_tests/conf/conf_taraxa1.json",
                        "-v",
                        "4",
                        "--destroy_db"};
const char *input2[] = {"./build/main",
                        "--conf_taraxa",
                        "./core_tests/conf/conf_taraxa2.json",
                        "-v",
                        "-2",
                        "--destroy_db"};
const char *input3[] = {"./build/main",
                        "--conf_taraxa",
                        "./core_tests/conf/conf_taraxa3.json",
                        "-v",
                        "-2",
                        "--destroy_db"};
const char *input4[] = {"./build/main",
                        "--conf_taraxa",
                        "./core_tests/conf/conf_taraxa4.json",
                        "-v",
                        "-2",
                        "--destroy_db"};
const char *input5[] = {"./build/main",
                        "--conf_taraxa",
                        "./core_tests/conf/conf_taraxa5.json",
                        "-v",
                        "-2",
                        "--destroy_db"};

void send_2_nodes_trxs() {
  std::string sendtrx1 =
      R"(curl -m 10 -s -d '{"jsonrpc": "2.0", "id": "0", "method": "create_test_coin_transactions",
                                      "params": [{ "secret": "3800b2875669d9b2053c1aff9224ecfdc411423aac5b5a73d7a45ced1c3b9dcd",
                                      "delay": 500, 
                                      "number": 600, 
                                      "nonce": 0, 
                                      "receiver":"973ecb1c08c8eb5a7eaa0d3fd3aab7924f2838b0"}]}' 0.0.0.0:7777)";
  std::string sendtrx2 =
      R"(curl -m 10 -s -d '{"jsonrpc": "2.0", "id": "0", "method": "create_test_coin_transactions",
                                      "params": [{ "secret": "e6af8ca3b4074243f9214e16ac94831f17be38810d09a3edeb56ab55be848a1e",
                                      "delay": 700, 
                                      "number": 400, 
                                      "nonce": 0 , 
                                      "receiver":"4fae949ac2b72960fbe857b56532e2d3c8418d5e"}]}' 0.0.0.0:7778)";
  std::cout << "Sending trxs ..." << std::endl;
  std::thread t1([sendtrx1]() { system(sendtrx1.c_str()); });
  std::thread t2([sendtrx2]() { system(sendtrx2.c_str()); });

  t1.join();
  t2.join();
  std::cout << "All trxs sent..." << std::endl;
}

void init_5_nodes_coin() {
  std::string node1to2 = fmt(
      R"(curl -m 10 -s -d '{"jsonrpc": "2.0", "id": "0", "method": "send_coin_transaction",
                                      "params": [{
                                        "secret": "3800b2875669d9b2053c1aff9224ecfdc411423aac5b5a73d7a45ced1c3b9dcd",
                                        "value": %s,
                                        "gas_price": 1,
                                        "gas": 100000,
                                        "nonce": 0,
                                        "receiver":"973ecb1c08c8eb5a7eaa0d3fd3aab7924f2838b0"}]}' 0.0.0.0:7777 > /dev/null)",
      g_init_bal);
  std::string node1to3 = fmt(
      R"(curl -m 10 -s -d '{"jsonrpc": "2.0", "id": "0", "method": "send_coin_transaction",
                                      "params": [{
                                        "secret": "3800b2875669d9b2053c1aff9224ecfdc411423aac5b5a73d7a45ced1c3b9dcd",
                                        "value": %s,
                                        "gas_price": 1,
                                        "gas": 100000,
                                        "nonce": 1,
                                        "receiver":"4fae949ac2b72960fbe857b56532e2d3c8418d5e"}]}' 0.0.0.0:7777 > /dev/null)",
      g_init_bal);

  std::string node1to4 = fmt(
      R"(curl -m 10 -s -d '{"jsonrpc": "2.0", "id": "0", "method": "send_coin_transaction",
                                      "params": [{
                                        "secret": "3800b2875669d9b2053c1aff9224ecfdc411423aac5b5a73d7a45ced1c3b9dcd",
                                        "value": %s,
                                        "gas_price": 1,
                                        "gas": 100000,
                                        "nonce": 2,
                                        "receiver":"415cf514eb6a5a8bd4d325d4874eae8cf26bcfe0"}]}' 0.0.0.0:7777 > /dev/null)",
      g_init_bal);

  std::string node1to5 = fmt(
      R"(curl -m 10 -s -d '{"jsonrpc": "2.0", "id": "0", "method": "send_coin_transaction",
                                      "params": [{
                                        "secret": "3800b2875669d9b2053c1aff9224ecfdc411423aac5b5a73d7a45ced1c3b9dcd",
                                        "value": %s,
                                        "gas_price": 1,
                                        "gas": 100000,
                                        "nonce": 3,
                                        "receiver":"b770f7a99d0b7ad9adf6520be77ca20ee99b0858"}]}' 0.0.0.0:7777 > /dev/null)",
      g_init_bal);
  std::cout << "Init 5 node coins ..." << std::endl;

  std::thread t1([node1to2]() { system(node1to2.data()); });
  std::thread t2([node1to3]() { system(node1to3.data()); });
  std::thread t3([node1to4]() { system(node1to4.data()); });
  std::thread t4([node1to5]() { system(node1to5.data()); });
  t1.join();
  t2.join();
  t3.join();
  t4.join();
}

void send_5_nodes_trxs() {
  // Note: after init_5_nodes_coin, boot node nonce start from 4
  std::string sendtrx1 =
      R"(curl -m 10 -s -d '{"jsonrpc": "2.0", "id": "0", "method": "create_test_coin_transactions",
                                      "params": [{ "secret": "3800b2875669d9b2053c1aff9224ecfdc411423aac5b5a73d7a45ced1c3b9dcd",
                                      "delay": 5,
                                      "number": 2000,
                                      "nonce": 4,
                                      "receiver":"973ecb1c08c8eb5a7eaa0d3fd3aab7924f2838b0" }]}' 0.0.0.0:7777 > /dev/null )";
  std::string sendtrx2 =
      R"(curl -m 10 -s -d '{"jsonrpc": "2.0", "id": "0", "method": "create_test_coin_transactions",
                                      "params": [{ "secret": "e6af8ca3b4074243f9214e16ac94831f17be38810d09a3edeb56ab55be848a1e",
                                      "delay": 7, 
                                      "number": 2000, 
                                      "nonce": 0,
                                      "receiver":"4fae949ac2b72960fbe857b56532e2d3c8418d5e" }]}' 0.0.0.0:7778 > /dev/null)";
  std::string sendtrx3 =
      R"(curl -m 10 -s -d '{"jsonrpc": "2.0", "id": "0", "method": "create_test_coin_transactions",
                                      "params": [{ "secret": "f1261c9f09b0b483486c3b298f7c1ee001ff37e10023596528af93e34ba13f5f",
                                      "delay": 3, 
                                      "number": 2000, 
                                      "nonce": 0,
                                      "receiver":"415cf514eb6a5a8bd4d325d4874eae8cf26bcfe0" }]}' 0.0.0.0:7779 > /dev/null)";
  std::string sendtrx4 =
      R"(curl -m 10 -s -d '{"jsonrpc": "2.0", "id": "0", "method": "create_test_coin_transactions",
                                      "params": [{ "secret": "7f38ee36812f2e4b1d75c9d21057fd718b9e7903ee9f9d4eb93b690790bb4029",
                                      "delay": 10, 
                                      "number": 2000, 
                                      "nonce": 0,
                                      "receiver":"b770f7a99d0b7ad9adf6520be77ca20ee99b0858" }]}' 0.0.0.0:7780 > /dev/null)";
  std::string sendtrx5 =
      R"(curl -m 10 -s -d '{"jsonrpc": "2.0", "id": "0", "method": "create_test_coin_transactions",
                                      "params": [{ "secret": "beb2ed10f80e3feaf971614b2674c7de01cfd3127faa1bd055ed50baa1ce34fe",
                                      "delay": 2,
                                      "number": 2000, 
                                      "nonce": 0,
                                      "receiver":"d79b2575d932235d87ea2a08387ae489c31aa2c9" }]}' 0.0.0.0:7781 > /dev/null)";
  std::cout << "Sending trxs ..." << std::endl;
  std::thread t1([sendtrx1]() { system(sendtrx1.c_str()); });
  std::thread t2([sendtrx2]() { system(sendtrx2.c_str()); });
  std::thread t3([sendtrx3]() { system(sendtrx3.c_str()); });
  std::thread t4([sendtrx4]() { system(sendtrx4.c_str()); });
  std::thread t5([sendtrx5]() { system(sendtrx5.c_str()); });

  t1.join();
  t2.join();
  t3.join();
  t4.join();
  t5.join();

  std::cout << "All trxs sent..." << std::endl;
}  // namespace taraxa

void send_dummy_trx() {
  std::cout << "Wait for 40 seconds before sent dummy transaction ..."
            << std::endl;

  taraxa::thisThreadSleepForSeconds(40);

  std::string dummy_trx =
      R"(curl -m 10 -s -d '{"jsonrpc": "2.0", "id": "0", "method": "send_coin_transaction",
                                      "params": [{
                                        "secret": "3800b2875669d9b2053c1aff9224ecfdc411423aac5b5a73d7a45ced1c3b9dcd",
                                        "value": 0,
                                        "gas_price": 1,
                                        "gas": 100000,
                                        "nonce": 2004,
                                        "receiver":"973ecb1c08c8eb5a7eaa0d3fd3aab7924f2838b0"}]}' 0.0.0.0:7777 > /dev/null)";

  std::cout << "Send dummy transaction ..." << std::endl;
  system(dummy_trx.c_str());
  taraxa::thisThreadSleepForSeconds(2);
}
struct TopTest : public DBUsingTest<> {};
struct FullNodeTest : public DBUsingTest<> {};

// fixme: flaky
TEST_F(TopTest, sync_five_nodes) {
  using namespace std;
  Top top1(5, input1);
  std::cout << "Top1 created ..." << std::endl;
  Top top2(5, input2);
  std::cout << "Top2 created ..." << std::endl;
  Top top3(5, input3);
  std::cout << "Top3 created ..." << std::endl;
  Top top4(5, input4);
  std::cout << "Top4 created ..." << std::endl;
  Top top5(5, input5);
  std::cout << "Top5 created ..." << std::endl;

  auto node1 = top1.getNode();
  auto node2 = top2.getNode();
  auto node3 = top3.getNode();
  auto node4 = top4.getNode();
  auto node5 = top5.getNode();

  ASSERT_GT(node1->getPeerCount(), 0);
  ASSERT_GT(node2->getPeerCount(), 0);
  ASSERT_GT(node3->getPeerCount(), 0);
  ASSERT_GT(node4->getPeerCount(), 0);
  ASSERT_GT(node5->getPeerCount(), 0);
  std::vector<std::shared_ptr<FullNode>> nodes;
  nodes.emplace_back(node1);
  nodes.emplace_back(node2);
  nodes.emplace_back(node3);
  nodes.emplace_back(node4);
  nodes.emplace_back(node5);

  EXPECT_EQ(node1->getDagBlockMaxHeight(), 1);  // genesis block

  class context {
    decltype(nodes) const &nodes_;
    vector<TransactionClient> trx_clients;
    uint64_t issued_trx_count;
    unordered_map<addr_t, val_t> expected_balances;
    shared_mutex m;

   public:
    context(decltype(nodes_) nodes) : nodes_(nodes) {
      for (auto &[addr, acc] : nodes[0]->getConfig().genesis_state.accounts) {
        expected_balances[addr] = acc.balance;
      }
      for (uint i(0), cnt(nodes_.size()); i < cnt; ++i) {
        auto const &backend = nodes_[(i + 1) % cnt];  // shuffle a bit
        trx_clients.emplace_back(nodes_[i]->getSecretKey(), backend);
      }
    }

    auto getIssuedTrxCount() {
      shared_lock l(m);
      return issued_trx_count;
    }

    void coin_transfer(int sender_node_i, addr_t const &to,
                       val_t const &amount) {
      {
        unique_lock l(m);
        ++issued_trx_count;
        expected_balances[to] += amount;
        expected_balances[nodes_[sender_node_i]->getAddress()] -= amount;
      }
      auto result = trx_clients[sender_node_i].coinTransfer(to, amount);
      EXPECT_EQ(result.stage, TransactionClient::TransactionStage::executed);
    }

    void assert_balances_synced() {
      shared_lock l(m);
      for (auto &[addr, val] : expected_balances) {
        for (auto &node : nodes_) {
          ASSERT_EQ(val, node->getBalance(addr).first);
        }
      }
    }

  } context(nodes);

  // transfer some coins to your friends ...
  auto init_bal = TARAXA_COINS_DECIMAL / nodes.size();
  for (auto i(1); i < nodes.size(); ++i) {
    context.coin_transfer(0, nodes[i]->getAddress(), init_bal);
  }

  context.assert_balances_synced();
  std::cout << "Balance initialized ... " << std::endl;
<<<<<<< HEAD
=======
  // send 1000 trxs
  try {
    send_5_nodes_trxs();
  } catch (std::exception &e) {
    std::cerr << e.what() << std::endl;
  }
>>>>>>> e883e155

  {
    vector<thread> threads;
    for (auto i(0); i < nodes.size(); ++i) {
      auto to = i < nodes.size() - 1
                    ? nodes[i + 1]->getAddress()
                    : addr_t("d79b2575d932235d87ea2a08387ae489c31aa2c9");
      threads.emplace_back([i, to, &context] {
        for (auto _(0); _ < 10; ++_) {
          context.coin_transfer(i, to, 100);
        }
      });
    }
    for (auto &t : threads) {
      t.join();
    }
  }

  for (auto i = 0; i < SYNC_TIMEOUT; i++) {
    if (i % 10 == 0) {
      std::cout << "Wait for vertices syncing ..." << std::endl;
      std::cout << " Node 1: Dag size = " << node1->getNumVerticesInDag().first
                << std::endl
                << " Node 2: Dag size = " << node2->getNumVerticesInDag().first
                << std::endl
                << " Node 3: Dag size = " << node3->getNumVerticesInDag().first
                << std::endl
                << " Node 4: Dag size = " << node4->getNumVerticesInDag().first
                << std::endl
                << " Node 5: Dag size = " << node5->getNumVerticesInDag().first
                << std::endl;
    }
    auto num_vertices1 = node1->getNumVerticesInDag();
    auto num_vertices2 = node2->getNumVerticesInDag();
    auto num_vertices3 = node3->getNumVerticesInDag();
    auto num_vertices4 = node4->getNumVerticesInDag();
    auto num_vertices5 = node5->getNumVerticesInDag();

    if (num_vertices1 == num_vertices2 && num_vertices2 == num_vertices3 &&
        num_vertices3 == num_vertices4 && num_vertices4 == num_vertices5 &&
        node1->getTransactionStatusCount() == context.getIssuedTrxCount() &&
        node2->getTransactionStatusCount() == context.getIssuedTrxCount() &&
        node3->getTransactionStatusCount() == context.getIssuedTrxCount() &&
        node4->getTransactionStatusCount() == context.getIssuedTrxCount() &&
        node5->getTransactionStatusCount() == context.getIssuedTrxCount())
      break;
    taraxa::thisThreadSleepForMilliSeconds(500);
  }

  EXPECT_GT(node1->getNumProposedBlocks(), 2);
  EXPECT_GT(node2->getNumProposedBlocks(), 2);
  EXPECT_GT(node3->getNumProposedBlocks(), 2);
  EXPECT_GT(node4->getNumProposedBlocks(), 2);
  EXPECT_GT(node5->getNumProposedBlocks(), 2);

  ASSERT_EQ(node1->getTransactionStatusCount(), context.getIssuedTrxCount());
  ASSERT_EQ(node2->getTransactionStatusCount(), context.getIssuedTrxCount());
  ASSERT_EQ(node3->getTransactionStatusCount(), context.getIssuedTrxCount());
  ASSERT_EQ(node4->getTransactionStatusCount(), context.getIssuedTrxCount());
  ASSERT_EQ(node5->getTransactionStatusCount(), context.getIssuedTrxCount());
  // send dummy trx to make sure all DAGs are ordered
<<<<<<< HEAD
  context.coin_transfer(0, addr_t("973ecb1c08c8eb5a7eaa0d3fd3aab7924f2838b0"),
                        0);
  auto issued_trx_count = context.getIssuedTrxCount();
=======
  try {
    send_dummy_trx();
  } catch (std::exception &e) {
    std::cerr << e.what() << std::endl;
  }
>>>>>>> e883e155

  auto num_vertices1 = node1->getNumVerticesInDag();
  auto num_vertices2 = node2->getNumVerticesInDag();
  auto num_vertices3 = node3->getNumVerticesInDag();
  auto num_vertices4 = node4->getNumVerticesInDag();
  auto num_vertices5 = node5->getNumVerticesInDag();

  EXPECT_EQ(num_vertices1, num_vertices2);
  EXPECT_EQ(num_vertices2, num_vertices3);
  EXPECT_EQ(num_vertices3, num_vertices4);
  EXPECT_EQ(num_vertices4, num_vertices5);

  ASSERT_EQ(node1->getTransactionStatusCount(), issued_trx_count);
  ASSERT_EQ(node2->getTransactionStatusCount(), issued_trx_count);
  ASSERT_EQ(node3->getTransactionStatusCount(), issued_trx_count);
  ASSERT_EQ(node4->getTransactionStatusCount(), issued_trx_count);
  ASSERT_EQ(node5->getTransactionStatusCount(), issued_trx_count);

  std::cout << "All transactions received ..." << std::endl;

  auto TIMEOUT = SYNC_TIMEOUT * 10;
  for (auto i = 0; i < TIMEOUT; i++) {
    auto trx_executed1 = node1->getNumTransactionExecuted();
    auto trx_executed2 = node2->getNumTransactionExecuted();
    auto trx_executed3 = node3->getNumTransactionExecuted();
    auto trx_executed4 = node4->getNumTransactionExecuted();
    auto trx_executed5 = node5->getNumTransactionExecuted();

    auto trx_packed1 = node1->getPackedTrxs().size();
    auto trx_packed2 = node2->getPackedTrxs().size();
    auto trx_packed3 = node3->getPackedTrxs().size();
    auto trx_packed4 = node4->getPackedTrxs().size();
    auto trx_packed5 = node5->getPackedTrxs().size();

    if (trx_packed1 < trx_executed1) {
      std::cout << "Warning! " << trx_packed1
                << " packed transactions is less than " << trx_executed1
                << " executed transactions in node 1";
    }

    if (trx_executed1 == issued_trx_count &&
        trx_executed2 == issued_trx_count &&
        trx_executed3 == issued_trx_count &&
        trx_executed4 == issued_trx_count &&
        trx_executed5 == issued_trx_count) {
      if (trx_packed1 == issued_trx_count && trx_packed2 == issued_trx_count &&
          trx_packed3 == issued_trx_count && trx_packed4 == issued_trx_count &&
          trx_packed5 == issued_trx_count) {
        break;
      } else {
        std::cout << "Warning! See all nodes with " << issued_trx_count
                  << " executed transactions, "
                     "but not all nodes yet see"
                  << issued_trx_count << " packed transactions!!!";
      }
    }
    taraxa::thisThreadSleepForMilliSeconds(500);
    if (i % 100 == 0) {
      if (trx_executed1 != issued_trx_count) {
        std::cout << " Node 1: executed blk= " << node2->getNumBlockExecuted()
                  << " Dag size: " << node1->getNumVerticesInDag().first
                  << " executed trx = " << trx_executed2 << "/"
                  << issued_trx_count << std::endl;
      }
      if (trx_executed2 != issued_trx_count) {
        std::cout << " Node 2: executed blk= " << node2->getNumBlockExecuted()
                  << " Dag size: " << node2->getNumVerticesInDag().first
                  << " executed trx = " << trx_executed2 << "/"
                  << issued_trx_count << std::endl;
      }
      if (trx_executed3 != issued_trx_count) {
        std::cout << " Node 3: executed blk= " << node3->getNumBlockExecuted()
                  << " Dag size: " << node3->getNumVerticesInDag().first
                  << " executed trx = " << trx_executed3 << "/"
                  << issued_trx_count << std::endl;
      }
      if (trx_executed4 != issued_trx_count) {
        std::cout << " Node 4: executed blk= " << node4->getNumBlockExecuted()
                  << " Dag size: " << node4->getNumVerticesInDag().first
                  << " executed trx = " << trx_executed4 << "/"
                  << issued_trx_count << std::endl;
      }
      if (trx_executed5 != issued_trx_count) {
        std::cout << " Node 5: executed blk= " << node5->getNumBlockExecuted()
                  << " Dag size: " << node5->getNumVerticesInDag().first
                  << " executed trx = " << trx_executed5 << "/"
                  << issued_trx_count << std::endl;
      }
    }
    if (i == TIMEOUT - 1) {
      // last wait
      std::cout << "Warning! Syncing maybe failed ..." << std::endl;
    }
  }

  auto k = 0;
  for (auto const &node : nodes) {
    k++;
    auto vertices_diff =
        node->getNumVerticesInDag().first - 1 - node->getNumBlockExecuted();
    if (vertices_diff >= nodes.size()                             //
        || vertices_diff < 0                                      //
        || node->getNumTransactionExecuted() != issued_trx_count  //
        || node->getPackedTrxs().size() != issued_trx_count) {
      std::cout << "Node " << k
                << " :Number of trx packed = " << node->getPackedTrxs().size()
                << std::endl;
      std::cout << "Node " << k << " :Number of trx executed = "
                << node->getNumTransactionExecuted() << std::endl;

      std::cout << "Node " << k << " :Number of block executed = "
                << node->getNumBlockExecuted() << std::endl;
      auto num_vertices = node->getNumVerticesInDag();
      std::cout << "Node " << k
                << " :Number of vertices in Dag = " << num_vertices.first
                << " , " << num_vertices.second << std::endl;
      auto dags = node->getLinearizedDagBlocks();
      for (auto i(0); i < dags.size(); ++i) {
        auto d = dags[i];
        std::cout << i << " " << d
                  << " trx: " << node1->getDagBlock(d)->getTrxs().size()
                  << std::endl;
      }
      std::string filename = "debug_dag_" + std::to_string(k);
      node->drawGraph(filename);
    }
  }

  k = 0;
  for (auto const &node : nodes) {
    k++;

    EXPECT_EQ(node->getNumTransactionExecuted(), issued_trx_count)
        << " \nNum executed in node " << k << " node " << node
        << " is : " << node->getNumTransactionExecuted()
        << " \nNum linearized blks: " << node->getLinearizedDagBlocks().size()
        << " \nNum executed blks: " << node->getNumBlockExecuted()
        << " \nNum vertices in DAG: " << node->getNumVerticesInDag().first
        << " " << node->getNumVerticesInDag().second << "\n";

    auto vertices_diff =
        node->getNumVerticesInDag().first - 1 - node->getNumBlockExecuted();

    // diff should be larger than 0 but smaller than number of nodes
    // genesis block won't be executed
    EXPECT_LT(vertices_diff, nodes.size())
        << "Failed in node " << k << "node " << node
        << " Number of vertices: " << node->getNumVerticesInDag().first
        << " Number of executed blks: " << node->getNumBlockExecuted()
        << std::endl;
    EXPECT_GE(vertices_diff, 0)
        << "Failed in node " << k << "node " << node
        << " Number of vertices: " << node->getNumVerticesInDag().first
        << " Number of executed blks: " << node->getNumBlockExecuted()
        << std::endl;
    EXPECT_EQ(node->getPackedTrxs().size(), issued_trx_count);
  }

  auto dags = node1->getLinearizedDagBlocks();
  for (auto i(0); i < dags.size(); ++i) {
    auto d = dags[i];
    for (auto const &t : node1->getDagBlock(d)->getTrxs()) {
      auto blk = node1->getDagBlockFromTransaction(t);
      EXPECT_FALSE(blk.isZero());
    }
  }

  context.assert_balances_synced();
}

TEST_F(FullNodeTest, insert_anchor_and_compute_order) {
  auto node(taraxa::FullNode::make(
      std::string("./core_tests/conf/conf_taraxa1.json")));
  node->start(true);  // boot node

  g_mock_dag0 = samples::createMockDag0(
      node->getConfig().genesis_state.block.getHash().toString());

  auto num_blks = g_mock_dag0.size();
  for (int i = 1; i <= 9; i++) {
    node->insertBlock(g_mock_dag0[i]);
  }
  taraxa::thisThreadSleepForMilliSeconds(200);
  std::string pivot;
  std::vector<std::string> tips;

  // -------- first period ----------

  node->getLatestPivotAndTips(pivot, tips);
  uint64_t period;
  std::shared_ptr<vec_blk_t> order;
  std::tie(period, order) = node->getDagBlockOrder(blk_hash_t(pivot));
  EXPECT_EQ(period, 1);
  EXPECT_EQ(order->size(), 6);

  if (order->size() == 6) {
    EXPECT_EQ((*order)[0], blk_hash_t(3));
    EXPECT_EQ((*order)[1], blk_hash_t(6));
    EXPECT_EQ((*order)[2], blk_hash_t(2));
    EXPECT_EQ((*order)[3], blk_hash_t(1));
    EXPECT_EQ((*order)[4], blk_hash_t(5));
    EXPECT_EQ((*order)[5], blk_hash_t(7));
  }
  auto num_blks_set = node->setDagBlockOrder(blk_hash_t(pivot), period);
  EXPECT_EQ(num_blks_set, 6);
  // -------- second period ----------

  for (int i = 10; i <= 16; i++) {
    node->insertBlock(g_mock_dag0[i]);
  }
  taraxa::thisThreadSleepForMilliSeconds(200);

  node->getLatestPivotAndTips(pivot, tips);
  std::tie(period, order) = node->getDagBlockOrder(blk_hash_t(pivot));
  EXPECT_EQ(period, 2);
  if (order->size() == 7) {
    EXPECT_EQ((*order)[0], blk_hash_t(11));
    EXPECT_EQ((*order)[1], blk_hash_t(10));
    EXPECT_EQ((*order)[2], blk_hash_t(13));
    EXPECT_EQ((*order)[3], blk_hash_t(9));
    EXPECT_EQ((*order)[4], blk_hash_t(12));
    EXPECT_EQ((*order)[5], blk_hash_t(14));
    EXPECT_EQ((*order)[6], blk_hash_t(15));
  }
  num_blks_set = node->setDagBlockOrder(blk_hash_t(pivot), period);
  EXPECT_EQ(num_blks_set, 7);

  // -------- third period ----------

  for (int i = 17; i < g_mock_dag0.size(); i++) {
    node->insertBlock(g_mock_dag0[i]);
  }
  taraxa::thisThreadSleepForMilliSeconds(200);

  node->getLatestPivotAndTips(pivot, tips);
  std::tie(period, order) = node->getDagBlockOrder(blk_hash_t(pivot));
  EXPECT_EQ(period, 3);
  if (order->size() == 5) {
    EXPECT_EQ((*order)[0], blk_hash_t(17));
    EXPECT_EQ((*order)[1], blk_hash_t(16));
    EXPECT_EQ((*order)[2], blk_hash_t(8));
    EXPECT_EQ((*order)[3], blk_hash_t(18));
    EXPECT_EQ((*order)[4], blk_hash_t(19));
  }
  num_blks_set = node->setDagBlockOrder(blk_hash_t(pivot), period);
  EXPECT_EQ(num_blks_set, 5);
}

TEST(Top, destroy_db) {
  dev::db::setDatabaseKind(dev::db::DatabaseKind::LevelDB);
  {
    FullNodeConfig conf("./core_tests/conf/conf_taraxa1.json");
    auto node(taraxa::FullNode::make(conf,
                                     true));  // destroy DB
    node->start(false);
    auto trx_db = node->getTrxsDB();
    trx_db->put(g_trx_signed_samples[0].getHash().toString(),
                g_trx_signed_samples[0].getJsonStr());
    // Verify trx saved in db
    EXPECT_TRUE(
        !trx_db->get(g_trx_signed_samples[0].getHash().toString()).empty());
    trx_db->commit();
  }
  {
    FullNodeConfig conf("./core_tests/conf/conf_taraxa1.json");
    auto node(taraxa::FullNode::make(conf,
                                     false));  // destroy DB
    node->start(false);
    auto trx_db = node->getTrxsDB();
    // Verify trx saved in db after restart with destroy_db false
    EXPECT_TRUE(
        !trx_db->get(g_trx_signed_samples[0].getHash().toString()).empty());
  }
  {
    FullNodeConfig conf("./core_tests/conf/conf_taraxa1.json");
    auto node(taraxa::FullNode::make(conf,
                                     true));  // destroy DB
    node->start(false);
    auto trx_db = node->getTrxsDB();
    // Verify trx not in db after restart with destroy_db true
    EXPECT_TRUE(
        trx_db->get(g_trx_signed_samples[0].getHash().toString()).empty());
  }
  dev::db::setDatabaseKind(dev::db::DatabaseKind::MemoryDB);
}

TEST(Top, reconstruct_dag) {
  dev::db::setDatabaseKind(dev::db::DatabaseKind::LevelDB);
  unsigned long vertices1 = 0;
  unsigned long vertices2 = 0;
  unsigned long vertices3 = 0;
  unsigned long vertices4 = 0;

  auto num_blks = g_mock_dag0.size();
  {
    FullNodeConfig conf("./core_tests/conf/conf_taraxa1.json");
    auto node(taraxa::FullNode::make(conf,
                                     true));  // destroy DB

    g_mock_dag0 =
        samples::createMockDag0(conf.genesis_state.block.getHash().toString());

    node->start(false);
    taraxa::thisThreadSleepForMilliSeconds(500);

    for (int i = 1; i < num_blks; i++) {
      node->insertBlock(g_mock_dag0[i]);
    }

    taraxa::thisThreadSleepForMilliSeconds(500);
    vertices1 = node->getNumVerticesInDag().first;
    EXPECT_EQ(vertices1, num_blks);
  }
  {
    FullNodeConfig conf("./core_tests/conf/conf_taraxa1.json");
    auto node(taraxa::FullNode::make(conf,
                                     false));  // no destroy DB

    node->start(false);
    taraxa::thisThreadSleepForMilliSeconds(500);

    vertices2 = node->getNumVerticesInDag().first;
    EXPECT_EQ(vertices2, num_blks);
  }
  {
    FullNodeConfig conf("./core_tests/conf/conf_taraxa1.json");
    auto node(taraxa::FullNode::make(conf,
                                     false));  // no destroy DB
    node->start(false);
    // TODO: pbft does not support node stop yet, to be fixed ...
    node->getPbftManager()->stop();
    for (int i = 1; i < num_blks; i++) {
      node->insertBlock(g_mock_dag0[i]);
    }
    taraxa::thisThreadSleepForMilliSeconds(1000);
    vertices3 = node->getNumVerticesInDag().first;
  }
  {
    FullNodeConfig conf("./core_tests/conf/conf_taraxa1.json");
    auto node(taraxa::FullNode::make(conf,
                                     false));  // no destroy DB
    node->start(false);
    taraxa::thisThreadSleepForMilliSeconds(500);
    vertices4 = node->getNumVerticesInDag().first;
  }
  EXPECT_EQ(vertices1, vertices2);
  EXPECT_EQ(vertices2, vertices3);
  EXPECT_EQ(vertices3, vertices4);

  dev::db::setDatabaseKind(dev::db::DatabaseKind::MemoryDB);
}

TEST_F(TopTest, sync_two_nodes1) {
  Top top1(6, input1);
  std::cout << "Top1 created ..." << std::endl;

  Top top2(6, input2);
  std::cout << "Top2 created ..." << std::endl;

  auto node1 = top1.getNode();
  auto node2 = top2.getNode();

  EXPECT_GT(node1->getPeerCount(), 0);
  EXPECT_GT(node2->getPeerCount(), 0);

  // send 1000 trxs
  try {
    send_2_nodes_trxs();
  } catch (std::exception &e) {
    std::cerr << e.what() << std::endl;
  }

  auto num_trx1 = node1->getTransactionStatusCount();
  auto num_trx2 = node2->getTransactionStatusCount();
  // add more delay if sync is not done
  for (auto i = 0; i < SYNC_TIMEOUT; i++) {
    if (num_trx1 == 1000 && num_trx2 == 1000) break;
    taraxa::thisThreadSleepForMilliSeconds(500);
    num_trx1 = node1->getTransactionStatusCount();
    num_trx2 = node2->getTransactionStatusCount();
  }
  EXPECT_EQ(node1->getTransactionStatusCount(), 1000);
  EXPECT_EQ(node2->getTransactionStatusCount(), 1000);

  auto num_vertices1 = node1->getNumVerticesInDag();
  auto num_vertices2 = node2->getNumVerticesInDag();
  for (auto i = 0; i < SYNC_TIMEOUT; i++) {
    if (num_vertices1.first > 3 && num_vertices2.first > 3 &&
        num_vertices1 == num_vertices2)
      break;
    taraxa::thisThreadSleepForMilliSeconds(500);
    num_vertices1 = node1->getNumVerticesInDag();
    num_vertices2 = node2->getNumVerticesInDag();
  }
  EXPECT_GE(num_vertices1.first, 3);
  EXPECT_GE(num_vertices2.second, 3);
  EXPECT_EQ(num_vertices1, num_vertices2);
}

TEST_F(TopTest, sync_two_nodes2) {
  Top top1(6, input1);
  std::cout << "Top1 created ..." << std::endl;
  // send 1000 trxs
  try {
    std::cout << "Sending 1000 trxs ..." << std::endl;
    sendTrx(1000, 7777);
    std::cout << "1000 trxs sent ..." << std::endl;

  } catch (std::exception &e) {
    std::cerr << e.what() << std::endl;
  }

  Top top2(6, input2);
  std::cout << "Top2 created ..." << std::endl;
  // wait for top2 initialize
  auto node1 = top1.getNode();
  auto node2 = top2.getNode();

  EXPECT_GT(node1->getPeerCount(), 0);
  EXPECT_GT(node2->getPeerCount(), 0);

  auto vertices1 = node1->getNumVerticesInDag();
  auto vertices2 = node2->getNumVerticesInDag();
  // let node2 sync node1
  for (auto i = 0; i < SYNC_TIMEOUT; i++) {
    if (vertices1 == vertices2 && vertices1.first > 3) break;
    taraxa::thisThreadSleepForMilliSeconds(500);
    vertices1 = node1->getNumVerticesInDag();
    vertices2 = node2->getNumVerticesInDag();
  }
  EXPECT_GE(vertices1.first, 3);
  EXPECT_GE(vertices1.second, 3);
  EXPECT_EQ(vertices1, vertices2);
}

TEST_F(FullNodeTest, genesis_balance) {
  addr_t addr1(100);
  val_t bal1(1000);
  addr_t addr2(200);
  FullNodeConfig cfg("./core_tests/conf/conf_taraxa1.json");
  cfg.genesis_state.accounts[addr1] = {bal1};
  auto node(taraxa::FullNode::make(cfg));
  auto res = node->getBalance(addr1);
  EXPECT_TRUE(res.second);
  EXPECT_EQ(res.first, bal1);
  res = node->getBalance(addr2);
  EXPECT_FALSE(res.second);
}

// disabled for now, need to create two trx with nonce 0!
TEST_F(TopTest, single_node_run_two_transactions) {
  Top top1(6, input1);
  std::cout << "Top1 created ..." << std::endl;
  auto node1 = top1.getNode();

  std::string send_raw_trx1 =
      R"(curl -m 10 -s -d '{"jsonrpc": "2.0", "id": "0", "method":
"taraxa_sendRawTransaction", "params":
["0xf868808502540be40082520894cb36e7dc45bdf421f6b6f64a75a3760393d3cf598401312d00801ba07659e8c7207a4b2cd96488108fed54c463b1719b438add1159beed04f6660da8a028feb0a3b44bd34e0dd608f82aeeb2cd70d1305653b5dc33678be2ffcfcac997"
                                      ]}' 0.0.0.0:7777)";

  std::string send_raw_trx2 =
      R"(curl -m 10 -s -d '{"jsonrpc": "2.0", "id": "0", "method":
"taraxa_sendRawTransaction", "params":
["0xf868018502540be40082520894cb36e7dc45bdf421f6b6f64a75a3760393d3cf598401312d00801ba05256492dd60623ab5a403ed1b508f845f87f631d2c2e7acd4357cd83ef5b6540a042def7cd4f3c25ce67ee25911740dab47161e096f1dd024badecec58888a890b"
                                      ]}' 0.0.0.0:7777)";

  std::cout << "Send first trx ..." << std::endl;
  system(send_raw_trx1.c_str());
  thisThreadSleepForSeconds(3);
  EXPECT_EQ(node1->getTransactionStatusCount(), 1);
  EXPECT_EQ(node1->getNumVerticesInDag().first, 2);
  std::cout << "First trx received ..." << std::endl;

  auto trx_executed1 = node1->getNumTransactionExecuted();

  for (auto i(0); i < SYNC_TIMEOUT; ++i) {
    trx_executed1 = node1->getNumTransactionExecuted();
    if (trx_executed1 == 1) break;
    thisThreadSleepForMilliSeconds(100);
  }
  EXPECT_EQ(trx_executed1, 1);
  std::cout << "First trx executed ..." << std::endl;
  std::cout << "Send second trx ..." << std::endl;
  system(send_raw_trx2.c_str());
  thisThreadSleepForSeconds(3);
  EXPECT_EQ(node1->getTransactionStatusCount(), 2);
  EXPECT_EQ(node1->getNumVerticesInDag().first, 3);

  trx_executed1 = node1->getNumTransactionExecuted();

  for (auto i(0); i < SYNC_TIMEOUT; ++i) {
    trx_executed1 = node1->getNumTransactionExecuted();
    if (trx_executed1 == 2) break;
    thisThreadSleepForMilliSeconds(100);
  }
  EXPECT_EQ(trx_executed1, 2);
}

// disabled for now, need to create two trx with nonce 0!
TEST_F(TopTest, two_nodes_run_two_transactions) {
  FullNodeConfig conf1("./core_tests/conf/conf_taraxa1.json");
  conf1.node_secret =
      "3800b2875669d9b2053c1aff9224ecfdc411423aac5b5a73d7a45ced1c3b9dcd";
  auto node1(taraxa::FullNode::make(conf1));
  FullNodeConfig conf2("./core_tests/conf/conf_taraxa2.json");
  conf2.node_secret =
      "e6af8ca3b4074243f9214e16ac94831f17be38810d09a3edeb56ab55be848a1e";
  auto node2(taraxa::FullNode::make(conf2));
  node1->start(true);
  node2->start(false);
  auto rpc = std::make_shared<ModularServer<dev::rpc::TaraxaFace>>(
      new dev::rpc::Taraxa(node1));
  boost::asio::io_context context1;
  auto rpc_server(std::make_shared<taraxa::RpcServer>(context1, conf1.rpc));
  rpc->addConnector(rpc_server);
  rpc_server->StartListening();
  boost::thread t([&context1]() { context1.run(); });
  thisThreadSleepForSeconds(1);

  std::string send_raw_trx1 =
      R"(curl -m 10 -s -d '{"jsonrpc": "2.0", "id": "0", "method":
"taraxa_sendRawTransaction", "params":
["0xf86b808502540be40082520894973ecb1c08c8eb5a7eaa0d3fd3aab7924f2838b087038d7ea4c68000801ca04cef8610e05b4476673c369204899da747a9b32b0ad3769814b620281c900408a0130499a83d0b56c184c6ac518f6bbe2f8f946b65bf42b08cfc9b4dfbe2ebfd04"
                                      ]}' 0.0.0.0:7777)";

  std::string send_raw_trx2 =
      R"(curl -m 10 -s -d '{"jsonrpc": "2.0", "id": "0", "method":
"taraxa_sendRawTransaction", "params":
["0xf86b018502540be40082520894973ecb1c08c8eb5a7eaa0d3fd3aab7924f2838b087038d7ea4c68000801ca06644c30a23286d0de8fa107f1bded3a7a214004042b2007b2a9a62c8b313cf79a06cbb522856838b107542d8213286928500b2822584d6c7c6fee3a2c348cade4a"
                                      ]}' 0.0.0.0:7777)";

  std::cout << "Send first trx ..." << std::endl;
  system(send_raw_trx1.c_str());
  thisThreadSleepForSeconds(3);
  EXPECT_EQ(node1->getTransactionStatusCount(), 1);
  EXPECT_GE(node1->getNumVerticesInDag().first, 2);
  std::cout << "First trx received ..." << std::endl;

  auto trx_executed1 = node1->getNumTransactionExecuted();

  for (auto i(0); i < SYNC_TIMEOUT; ++i) {
    trx_executed1 = node1->getNumTransactionExecuted();
    if (trx_executed1 == 1) break;
    thisThreadSleepForMilliSeconds(100);
  }
  EXPECT_EQ(trx_executed1, 1);
  std::cout << "First trx executed ..." << std::endl;
  std::cout << "Send second trx ..." << std::endl;
  system(send_raw_trx2.c_str());
  thisThreadSleepForSeconds(3);
  EXPECT_EQ(node1->getTransactionStatusCount(), 2);
  EXPECT_GE(node1->getNumVerticesInDag().first, 3);

  trx_executed1 = node1->getNumTransactionExecuted();

  for (auto i(0); i < SYNC_TIMEOUT; ++i) {
    trx_executed1 = node1->getNumTransactionExecuted();
    if (trx_executed1 == 2) break;
    thisThreadSleepForMilliSeconds(1000);
  }
  EXPECT_EQ(trx_executed1, 2);
  rpc_server->StopListening();
}

TEST_F(FullNodeTest, save_network_to_file) {
  {
    FullNodeConfig conf1("./core_tests/conf/conf_taraxa1.json");
    auto node1(taraxa::FullNode::make(conf1));
    FullNodeConfig conf2("./core_tests/conf/conf_taraxa2.json");
    auto node2(taraxa::FullNode::make(conf2));
    FullNodeConfig conf3("./core_tests/conf/conf_taraxa3.json");
    auto node3(taraxa::FullNode::make(conf3));

    node1->start(true);
    node2->start(false);
    node3->start(false);

    for (int i = 0; i < 30; i++) {
      taraxa::thisThreadSleepForSeconds(1);
      if (2 == node1->getPeerCount() && 2 == node2->getPeerCount() &&
          2 == node3->getPeerCount())
        break;
    }

    ASSERT_EQ(2, node1->getPeerCount());
    ASSERT_EQ(2, node2->getPeerCount());
    ASSERT_EQ(2, node3->getPeerCount());
  }
  {
    FullNodeConfig conf2("./core_tests/conf/conf_taraxa2.json");
    auto node2(taraxa::FullNode::make(conf2));
    FullNodeConfig conf3("./core_tests/conf/conf_taraxa3.json");
    auto node3(taraxa::FullNode::make(conf3));

    node2->start(false);
    node3->start(false);

    for (int i = 0; i < SYNC_TIMEOUT; i++) {
      taraxa::thisThreadSleepForSeconds(1);
      if (1 == node2->getPeerCount() && 1 == node3->getPeerCount()) break;
    }

    ASSERT_EQ(1, node2->getPeerCount());
    ASSERT_EQ(1, node3->getPeerCount());
  }
}

TEST_F(FullNodeTest, receive_send_transaction) {
  Top top1(5, input1);
  auto node1 = top1.getNode();
  node1->setDebug(true);
  node1->start(true);  // boot node
  try {
    sendTrx(1000, 7777);
  } catch (std::exception &e) {
    std::cerr << e.what() << std::endl;
  }
  std::cout << "1000 transaction are sent through RPC ..." << std::endl;

  auto num_proposed_blk = node1->getNumProposedBlocks();
  for (auto i = 0; i < SYNC_TIMEOUT; i++) {
    if (num_proposed_blk > 0) {
      break;
    }
    taraxa::thisThreadSleepForMilliSeconds(500);
  }
  EXPECT_GT(node1->getNumProposedBlocks(), 0);
}

TEST_F(TopTest, detect_overlap_transactions) {
  Top top1(6, input1);
  std::cout << "Top1 created ..." << std::endl;

  Top top2(6, input2);
  std::cout << "Top2 created ..." << std::endl;

  Top top3(6, input3);
  std::cout << "Top3 created ..." << std::endl;

  Top top4(6, input4);
  std::cout << "Top4 created ..." << std::endl;

  Top top5(6, input5);
  std::cout << "Top5 created ..." << std::endl;

  std::cout << "Sleep for 1 second ..." << std::endl;

  auto node1 = top1.getNode();
  auto node2 = top2.getNode();
  auto node3 = top3.getNode();
  auto node4 = top4.getNode();
  auto node5 = top5.getNode();

  node1->getPbftManager()->stop();
  node2->getPbftManager()->stop();
  node3->getPbftManager()->stop();
  node4->getPbftManager()->stop();
  node5->getPbftManager()->stop();

  EXPECT_GT(node1->getPeerCount(), 0);
  EXPECT_GT(node2->getPeerCount(), 0);
  EXPECT_GT(node3->getPeerCount(), 0);
  EXPECT_GT(node4->getPeerCount(), 0);
  EXPECT_GT(node5->getPeerCount(), 0);

  try {
    init_5_nodes_coin();
    thisThreadSleepForSeconds(5);
    send_5_nodes_trxs();
  } catch (std::exception &e) {
    std::cerr << e.what() << std::endl;
  }
  // check dags
  auto num_vertices1 = node1->getNumVerticesInDag();
  auto num_vertices2 = node2->getNumVerticesInDag();
  auto num_vertices3 = node3->getNumVerticesInDag();
  auto num_vertices4 = node4->getNumVerticesInDag();
  auto num_vertices5 = node5->getNumVerticesInDag();

  for (auto i = 0; i < SYNC_TIMEOUT; i++) {
    num_vertices1 = node1->getNumVerticesInDag();
    num_vertices2 = node2->getNumVerticesInDag();
    num_vertices3 = node3->getNumVerticesInDag();
    num_vertices4 = node4->getNumVerticesInDag();
    num_vertices5 = node5->getNumVerticesInDag();

    auto trx_table = node1->getUnsafeTransactionStatusTable();
    int packed_trx = 0;

    if (trx_table.size() == 10004) {
      for (auto const &t : trx_table) {
        if (t.second == TransactionStatus::in_block) {
          packed_trx++;
        }
      }

      if (packed_trx == 10004 && num_vertices1 == num_vertices2 &&
          num_vertices2 == num_vertices3 && num_vertices3 == num_vertices4 &&
          num_vertices4 == num_vertices5 &&
          node1->getTransactionStatusCount() == 10004 &&
          node2->getTransactionStatusCount() == 10004 &&
          node3->getTransactionStatusCount() == 10004 &&
          node4->getTransactionStatusCount() == 10004 &&
          node5->getTransactionStatusCount() == 10004) {
        break;
      }
      if (i % 10 == 0) {
        std::cout << "Wait for vertices syncing ... packed trx " << packed_trx
                  << std::endl;
        std::cout << "Node 1 trx received: "
                  << node1->getTransactionStatusCount()
                  << " Dag size: " << num_vertices1 << std::endl;
        std::cout << "Node 2 trx received: "
                  << node2->getTransactionStatusCount()
                  << " Dag size: " << num_vertices2 << std::endl;
        std::cout << "Node 3 trx received: "
                  << node3->getTransactionStatusCount()
                  << " Dag size: " << num_vertices3 << std::endl;
        std::cout << "Node 4 trx received: "
                  << node4->getTransactionStatusCount()
                  << " Dag size: " << num_vertices4 << std::endl;
        std::cout << "Node 5 trx received: "
                  << node5->getTransactionStatusCount()
                  << " Dag size: " << num_vertices5 << std::endl;
      }
    }

    taraxa::thisThreadSleepForMilliSeconds(200);
  }

  EXPECT_GT(node1->getNumProposedBlocks(), 2);
  EXPECT_GT(node2->getNumProposedBlocks(), 2);
  EXPECT_GT(node3->getNumProposedBlocks(), 2);
  EXPECT_GT(node4->getNumProposedBlocks(), 2);
  EXPECT_GT(node5->getNumProposedBlocks(), 2);

  ASSERT_EQ(node1->getTransactionStatusCount(), 10004);
  ASSERT_EQ(node2->getTransactionStatusCount(), 10004);
  ASSERT_EQ(node3->getTransactionStatusCount(), 10004);
  ASSERT_EQ(node4->getTransactionStatusCount(), 10004);
  ASSERT_EQ(node5->getTransactionStatusCount(), 10004);

  // send dummy trx to make sure all DAGs are ordered
  try {
    send_dummy_trx();
  } catch (std::exception &e) {
    std::cerr << e.what() << std::endl;
  }

  for (int i = 0; i < SYNC_TIMEOUT; ++i) {
    num_vertices1 = node1->getNumVerticesInDag();
    num_vertices2 = node2->getNumVerticesInDag();
    num_vertices3 = node3->getNumVerticesInDag();
    num_vertices4 = node4->getNumVerticesInDag();
    num_vertices5 = node5->getNumVerticesInDag();
    if (i % 10 == 0) {
      std::cout << "Wait for dummy trx syncing ..." << std::endl;
      std::cout << "Node 1 trx received: " << node1->getTransactionStatusCount()
                << " Dag size: " << num_vertices1 << std::endl;
      std::cout << "Node 2 trx received: " << node2->getTransactionStatusCount()
                << " Dag size: " << num_vertices2 << std::endl;
      std::cout << "Node 3 trx received: " << node3->getTransactionStatusCount()
                << " Dag size: " << num_vertices3 << std::endl;
      std::cout << "Node 4 trx received: " << node4->getTransactionStatusCount()
                << " Dag size: " << num_vertices4 << std::endl;
      std::cout << "Node 5 trx received: " << node5->getTransactionStatusCount()
                << " Dag size: " << num_vertices5 << std::endl;
    }

    if (node1->getTransactionStatusCount() == 10005 &&
        node2->getTransactionStatusCount() == 10005 &&
        node3->getTransactionStatusCount() == 10005 &&
        node4->getTransactionStatusCount() == 10005 &&
        node5->getTransactionStatusCount() == 10005 &&
        num_vertices1 == num_vertices2 && num_vertices2 == num_vertices3 &&
        num_vertices3 == num_vertices4 && num_vertices4 == num_vertices5)
      break;
    taraxa::thisThreadSleepForMilliSeconds(200);
  }

  num_vertices1 = node1->getNumVerticesInDag();
  num_vertices2 = node2->getNumVerticesInDag();
  num_vertices3 = node3->getNumVerticesInDag();
  num_vertices4 = node4->getNumVerticesInDag();
  num_vertices5 = node5->getNumVerticesInDag();

  EXPECT_EQ(num_vertices1, num_vertices2);
  EXPECT_EQ(num_vertices2, num_vertices3);
  EXPECT_EQ(num_vertices3, num_vertices4);
  EXPECT_EQ(num_vertices4, num_vertices5);

  EXPECT_EQ(node1->getTransactionStatusCount(), 10005);
  EXPECT_EQ(node2->getTransactionStatusCount(), 10005);
  EXPECT_EQ(node3->getTransactionStatusCount(), 10005);
  EXPECT_EQ(node4->getTransactionStatusCount(), 10005);
  EXPECT_EQ(node5->getTransactionStatusCount(), 10005);

  auto block = node1->getConfig().genesis_state.block;
  std::vector<std::string> ghost;
  node1->getGhostPath(block.getHash().toString(), ghost);
  ASSERT_GT(ghost.size(), 1);
  uint64_t period = 0, cur_period;
  std::shared_ptr<vec_blk_t> order;
  auto anchor = blk_hash_t(ghost.back());
  std::tie(cur_period, order) = node1->getDagBlockOrder(anchor);
  ASSERT_TRUE(order);
  EXPECT_GT(order->size(), 5);
  std::cout << "Ordered dagblock size: " << order->size() << std::endl;

  auto dag_size = node1->getNumVerticesInDag();

  // can have multiple dummy blocks
  auto vertices_diff = node1->getNumVerticesInDag().first - 1 - order->size();
  if (vertices_diff < 0 || vertices_diff >= 5) {
    node1->drawGraph("debug_dag");
    for (auto i(0); i < order->size(); ++i) {
      auto blk = (*order)[i];
      std::cout << i << " " << blk << " "
                << " trx: " << node1->getDagBlock(blk)->getTrxs().size()
                << std::endl;
    }
  }

  // diff should be larger than 0 but smaller than number of nodes
  // genesis block won't be executed
  EXPECT_LT(vertices_diff, 5)
      << " Number of vertices: " << node1->getNumVerticesInDag().first
      << " Number of ordered blks: " << order->size() << std::endl;
  EXPECT_GE(vertices_diff, 0)
      << " Number of vertices: " << node1->getNumVerticesInDag().first
      << " Number of ordered blks: " << order->size() << std::endl;

  auto overlap_table = node1->computeTransactionOverlapTable(order);
  // check transaction overlapping ...
  auto trx_table = node1->getUnsafeTransactionStatusTable();
  auto trx_table2 = trx_table;
  std::unordered_set<trx_hash_t> ordered_trxs;
  std::unordered_set<trx_hash_t> packed_trxs;
  uint all_trxs = 0;
  for (auto const &entry : *overlap_table) {
    auto const &blk = entry.first;
    auto const &overlap_vec = entry.second;
    auto dag_blk = node1->getDagBlock(blk);
    ASSERT_NE(dag_blk, nullptr);
    auto trxs = dag_blk->getTrxs();
    ASSERT_TRUE(trxs.size() == overlap_vec.size());
    all_trxs += overlap_vec.size();

    for (auto i = 0; i < trxs.size(); i++) {
      auto trx = trxs[i];
      if (!ordered_trxs.count(trx)) {
        EXPECT_TRUE(overlap_vec[i]);
        ordered_trxs.insert(trx);
        auto trx_status = trx_table[trx];
        EXPECT_EQ(trx_status, TransactionStatus::in_block)
            << "Error: " << trx << " status " << asInteger(trx_status)
            << std::endl;

      } else {
        EXPECT_FALSE(overlap_vec[i]);
      }
      auto it = trx_table2.find(trx);
      if (it != trx_table2.end()) {
        trx_table2.erase(it);
      }
      packed_trxs.insert(trx);
    }
  }
  for (auto const &t : trx_table2) {
    auto trx = node1->getTransaction(t.first);
    assert(trx);
    std::cout << "Unpacked trx: " << (*trx).first.getHash()
              << " sender: " << (*trx).first.getSender()
              << " nonce: " << (*trx).first.getNonce() << std::endl;
  }

  std::cout << "Total packed (overlapped) trxs: " << all_trxs << std::endl;
  EXPECT_GT(all_trxs, 10005);
  ASSERT_EQ(ordered_trxs.size(), 10005)
      << "Number of unpacked_trx " << trx_table2.size() << std::endl
      << "Total packed (non-overlapped) trxs " << packed_trxs.size()
      << std::endl;
}

TEST_F(TopTest, transfer_to_self) {
  Top top1(6, input1);
  std::cout << "Top1 created ..." << std::endl;
  auto node1 = top1.getNode();
  std::cout << "Send first trx ..." << std::endl;
  auto node_addr = node1->getAddress();
  auto initial_bal = node1->getBalance(node_addr);
  auto trx_count(100);
  EXPECT_TRUE(initial_bal.second);
  system(fmt(R"(curl -m 10 -s -d '{"jsonrpc": "2.0", "id": "0",
  "method": "create_test_coin_transactions",
  "params": [{
    "secret":"3800b2875669d9b2053c1aff9224ecfdc411423aac5b5a73d7a45ced1c3b9dcd",
    "delay": 5,
    "number": %s,
    "nonce": 0,
    "receiver": "%s"}]}' 0.0.0.0:7777)",
             trx_count, node_addr)
             .data());
  thisThreadSleepForSeconds(5);
  EXPECT_EQ(node1->getTransactionStatusCount(), trx_count);
  auto trx_executed1 = node1->getNumTransactionExecuted();
  for (auto i(0); i < SYNC_TIMEOUT; ++i) {
    trx_executed1 = node1->getNumTransactionExecuted();
    if (trx_executed1 == trx_count) break;
    thisThreadSleepForMilliSeconds(100);
  }
  EXPECT_EQ(trx_executed1, trx_count);
  auto const bal = node1->getBalance(node_addr);
  EXPECT_TRUE(bal.second);
  EXPECT_EQ(bal.first, initial_bal.first);
}

TEST_F(TopTest, DISABLED_transaction_failure_does_not_cause_block_failure) {
  // TODO move to another file
  using namespace std;
  for (auto i(0); i < 2; ++i) {
    FullNodeConfig conf("./core_tests/conf/conf_taraxa1.json");
    conf.use_basic_executor = i % 2 == 0;
    auto node = FullNode::make(conf);
    node->setDebug(true);
    node->start(true);
    thisThreadSleepForMilliSeconds(500);
    vector<Transaction> transactions;
    transactions.emplace_back(0, 100, 0, samples::TEST_TX_GAS_LIMIT, addr(),
                              bytes(), node->getSecretKey());
    // This must cause out of balance error
    transactions.emplace_back(1, node->getMyBalance() + 100, 0,
                              samples::TEST_TX_GAS_LIMIT, addr(), bytes(),
                              node->getSecretKey());
    for (auto const &trx : transactions) {
      node->insertTransaction(trx);
    }
    auto trx_executed = node->getNumTransactionExecuted();
    for (auto i(0); i < SYNC_TIMEOUT; ++i) {
      if (trx_executed == transactions.size()) break;
      thisThreadSleepForMilliSeconds(100);
      trx_executed = node->getNumTransactionExecuted();
    }
    EXPECT_EQ(trx_executed, transactions.size())
        << "use basic executor: " << conf.use_basic_executor
        << " ,Trx executed: " << trx_executed
        << " ,Trx size: " << transactions.size();
  }
}

}  // namespace taraxa

int main(int argc, char **argv) {
  TaraxaStackTrace st;
  dev::LoggingOptions logOptions;
  logOptions.verbosity = dev::VerbosityError;
  // logOptions.includeChannels.push_back("FULLND");
  // logOptions.includeChannels.push_back("DAGMGR");
  // logOptions.includeChannels.push_back("EXETOR");
  // logOptions.includeChannels.push_back("BLK_PP");
  // logOptions.includeChannels.push_back("PR_MDL");
  // logOptions.includeChannels.push_back("PBFT_MGR");
  // logOptions.includeChannels.push_back("PBFT_CHAIN");

  dev::setupLogging(logOptions);
  // use the in-memory db so test will not affect other each other through
  // persistent storage
  dev::db::setDatabaseKind(dev::db::DatabaseKind::MemoryDB);
  ::testing::InitGoogleTest(&argc, argv);
  return RUN_ALL_TESTS();
}<|MERGE_RESOLUTION|>--- conflicted
+++ resolved
@@ -318,15 +318,6 @@
 
   context.assert_balances_synced();
   std::cout << "Balance initialized ... " << std::endl;
-<<<<<<< HEAD
-=======
-  // send 1000 trxs
-  try {
-    send_5_nodes_trxs();
-  } catch (std::exception &e) {
-    std::cerr << e.what() << std::endl;
-  }
->>>>>>> e883e155
 
   {
     vector<thread> threads;
@@ -388,17 +379,9 @@
   ASSERT_EQ(node4->getTransactionStatusCount(), context.getIssuedTrxCount());
   ASSERT_EQ(node5->getTransactionStatusCount(), context.getIssuedTrxCount());
   // send dummy trx to make sure all DAGs are ordered
-<<<<<<< HEAD
   context.coin_transfer(0, addr_t("973ecb1c08c8eb5a7eaa0d3fd3aab7924f2838b0"),
                         0);
   auto issued_trx_count = context.getIssuedTrxCount();
-=======
-  try {
-    send_dummy_trx();
-  } catch (std::exception &e) {
-    std::cerr << e.what() << std::endl;
-  }
->>>>>>> e883e155
 
   auto num_vertices1 = node1->getNumVerticesInDag();
   auto num_vertices2 = node2->getNumVerticesInDag();
