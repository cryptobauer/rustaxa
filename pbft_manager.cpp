/*
 * @Copyright: Taraxa.io
 * @Author: Qi Gao
 * @Date: 2019-04-10
 * @Last Modified by: Qi Gao
 * @Last Modified time: 2019-08-15
 */

#include "pbft_manager.hpp"

#include <libdevcore/SHA3.h>

#include <chrono>
#include <string>

#include "dag.hpp"
#include "full_node.hpp"
#include "network.hpp"
#include "sortition.hpp"
#include "util.hpp"
#include "util/eth.hpp"

namespace taraxa {

PbftManager::PbftManager(std::string const &genesis) : dag_genesis_(genesis) {}
PbftManager::PbftManager(std::vector<uint> const &params,
                         std::string const &genesis)
    // TODO: for debug, need remove later
    : LAMBDA_ms_MIN(params[0]),
      COMMITTEE_SIZE(params[1]),
      VALID_SORTITION_COINS(params[2]),
      DAG_BLOCKS_SIZE(params[3]),
      GHOST_PATH_MOVE_BACK(params[4]),
      RUN_COUNT_VOTES(params[5]),
      dag_genesis_(genesis) {}

void PbftManager::setFullNode(
    shared_ptr<taraxa::FullNode> full_node,
    shared_ptr<ReplayProtectionService> replay_protection_service) {
  node_ = full_node;
  vote_mgr_ = full_node->getVoteManager();
  pbft_chain_ = full_node->getPbftChain();
  capability_ = full_node->getNetwork()->getTaraxaCapability();
  replay_protection_service_ = replay_protection_service;
  db_ = full_node->getDB();
}

void PbftManager::start() {
  if (bool b = true; !stopped_.compare_exchange_strong(b, !b)) {
    return;
  }
  auto full_node = node_.lock();
  std::vector<std::string> ghost;
  full_node->getGhostPath(dag_genesis_, ghost);
  while (ghost.empty()) {
    LOG(log_deb_)
        << "GHOST is empty. DAG initialization has not done. Sleep 100ms";
    thisThreadSleepForMilliSeconds(100);
  }
  LOG(log_deb_) << "PBFT start at GHOST size " << ghost.size()
                << ", the last of DAG blocks is " << ghost.back();

  if (!db_->sortitionAccountInDb(std::string("sortition_accounts_size"))) {
    // New node
    // Initialize master boot node account balance
    addr_t master_boot_node_address = full_node->getMasterBootNodeAddress();
    std::pair<val_t, bool> master_boot_node_account_balance =
        full_node->getBalance(master_boot_node_address);
    if (!master_boot_node_account_balance.second) {
      LOG(log_err_) << "Failed initial master boot node account balance."
                    << " Master boot node balance is not exist.";
    } else if (master_boot_node_account_balance.first != TARAXA_COINS_DECIMAL) {
      LOG(log_inf_)
          << "Initial master boot node account balance. Current balance "
          << master_boot_node_account_balance.first;
    }
    PbftSortitionAccount master_boot_node(
        master_boot_node_address, master_boot_node_account_balance.first, 0,
        new_change);
    sortition_account_balance_table_tmp[master_boot_node_address] =
        master_boot_node;
    auto batch = db_->createWriteBatch();
    updateSortitionAccountsDB_(batch);
    db_->commitWriteBatch(batch);
    updateSortitionAccountsTable_();
  } else {
    // Full node join back
    if (!sortition_account_balance_table.empty()) {
      LOG(log_err_) << "PBFT sortition accounts table should be empty";
      assert(false);
    }
    size_t sortition_accounts_size_db = 0;
    db_->forEachSortitionAccount([&](auto const &key, auto const &value) {
      if (key.ToString() == "sortition_accounts_size") {
        std::stringstream sstream(value.ToString());
        sstream >> sortition_accounts_size_db;
        return true;
      }
      PbftSortitionAccount account(value.ToString());
      sortition_account_balance_table_tmp[account.address] = account;
      return true;
    });
    updateSortitionAccountsTable_();
    assert(sortition_accounts_size_db == valid_sortition_accounts_size_);
  }

  // Reset round and step...
  pbft_round_last_ = 1;
  pbft_round_ = 1;
  pbft_step_ = 1;
  last_step_ = 0;

  // Reset last sync request point...
  pbft_round_last_requested_sync_ = 0;
  pbft_step_last_requested_sync_ = 0;

  daemon_ = std::make_unique<std::thread>([this]() { run(); });
  LOG(log_deb_) << "PBFT daemon initiated ...";
  if (RUN_COUNT_VOTES) {
    monitor_stop_ = false;
    monitor_votes_ = std::make_shared<std::thread>([this]() { countVotes_(); });
    LOG(log_inf_test_) << "PBFT monitor vote logs initiated";
  }
}

void PbftManager::stop() {
  if (bool b = false; !stopped_.compare_exchange_strong(b, !b)) {
    return;
  }
  if (RUN_COUNT_VOTES) {
    monitor_stop_ = true;
    monitor_votes_->join();
    LOG(log_inf_test_) << "PBFT monitor vote logs terminated";
  }
  daemon_->join();
  LOG(log_deb_) << "PBFT daemon terminated ...";
  replay_protection_service_ = nullptr;
}

/* When a node starts up it has to sync to the current phase (type of block
 * being generated) and step (within the block generation round)
 * Five step loop for block generation over three phases of blocks
 * User's credential, sigma_i_p for a round p is sig_i(R, p)
 * Leader l_i_p = min ( H(sig_j(R,p) ) over set of j in S_i where S_i is set of
 * users from which have received valid round p credentials
 */
void PbftManager::run() {
  LOG(log_inf_) << "PBFT executor running ...";

  // Initialize TWO_T_PLUS_ONE and sortition_threshold
  updateTwoTPlusOneAndThreshold_();

  // Initialize last block hash (PBFT genesis block in beginning)
  pbft_chain_last_block_hash_ = pbft_chain_->getLastPbftBlockHash();

  auto round_clock_initial_datetime = std::chrono::system_clock::now();
  // <round, cert_voted_block_hash>
  std::unordered_map<size_t, blk_hash_t> cert_voted_values_for_round;
  // <round, block_hash_added_into_chain>
  std::unordered_map<size_t, blk_hash_t> push_block_values_for_round;
  auto next_step_time_ms = 0;

  last_step_clock_initial_datetime_ = std::chrono::system_clock::now();
  current_step_clock_initial_datetime_ = std::chrono::system_clock::now();

  blk_hash_t own_starting_value_for_round = NULL_BLOCK_HASH;
  bool next_voted_soft_value = false;
  bool next_voted_null_block_hash = false;

  bool have_executed_this_round = false;
  bool should_have_cert_voted_in_this_round = false;

  LAMBDA_ms = LAMBDA_ms_MIN;

<<<<<<< HEAD
  soft_voted_block_for_this_round_ = std::make_pair(NULL_BLOCK_HASH, false);
=======
  std::pair<blk_hash_t, bool> soft_voted_block_for_this_round =
      std::make_pair(NULL_BLOCK_HASH, false);
>>>>>>> 9542b661

  next_voted_block_from_previous_round_ =
      std::make_pair(NULL_BLOCK_HASH, false);

  u_long STEP_4_DELAY = 2 * LAMBDA_ms;
  while (!stopped_) {
    // NOTE: PUSHING OF SYNCED BLOCKS CAN TAKE A LONG TIME
    //       SHOULD DO BEFORE WE SET THE ELAPSED TIME IN ROUND

    // push synced pbft blocks into chain
    pushSyncedPbftBlocksIntoChain_();
    // update pbft chain last block hash
    pbft_chain_last_block_hash_ = pbft_chain_->getLastPbftBlockHash();

    auto now = std::chrono::system_clock::now();
    auto duration = now - round_clock_initial_datetime;
    auto elapsed_time_in_round_ms =
        std::chrono::duration_cast<std::chrono::milliseconds>(duration).count();

    LOG(log_tra_) << "PBFT current round is " << pbft_round_;
    LOG(log_tra_) << "PBFT current step is " << pbft_step_;

    // Get votes
    bool sync_peers_pbft_chain = false;
    std::vector<Vote> votes = vote_mgr_->getVotes(
        pbft_round_, valid_sortition_accounts_size_, sync_peers_pbft_chain);
    LOG(log_tra_) << "There are " << votes.size() << " total votes in round "
                  << pbft_round_;

    // Concern can malicious node trigger excessive syncing?
    if (sync_peers_pbft_chain && pbft_chain_->pbftSyncedQueueEmpty() &&
        capability_->syncing_ == false &&
        syncRequestedAlreadyThisStep_() == false) {
      LOG(log_sil_) << "Vote validation triggered pbft chain sync";
      syncPbftChainFromPeers_();
    }

    // CHECK IF WE HAVE RECEIVED 2t+1 CERT VOTES FOR A BLOCK IN OUR CURRENT
    // ROUND.  IF WE HAVE THEN WE EXECUTE THE BLOCK
    // ONLY CHECK IF HAVE *NOT* YET EXECUTED THIS ROUND...
    if ((pbft_step_ == 3 || pbft_step_ == 4) &&
        have_executed_this_round == false) {
      std::vector<Vote> cert_votes_for_round =
          getVotesOfTypeFromVotesForRoundAndStep_(
              cert_vote_type, votes, pbft_round_, 3,
              std::make_pair(NULL_BLOCK_HASH, false));
      // TODO: debug remove later
      LOG(log_tra_) << "Get cert votes for round " << pbft_round_ << " step "
                    << pbft_step_;
      std::pair<blk_hash_t, bool> cert_voted_block_hash =
          blockWithEnoughVotes_(cert_votes_for_round);
      if (cert_voted_block_hash.second) {
        LOG(log_deb_) << "PBFT block " << cert_voted_block_hash.first
                      << " has enough certed votes";

        // put pbft block into chain
        if (checkPbftBlockInUnverifiedQueue_(cert_voted_block_hash.first)) {
          if (pushCertVotedPbftBlockIntoChain_(cert_voted_block_hash.first)) {
            push_block_values_for_round[pbft_round_] =
                cert_voted_block_hash.first;
            have_executed_this_round = true;
            LOG(log_sil_) << "Write " << cert_votes_for_round.size()
                          << " votes ... in round " << pbft_round_;
            auto full_node = node_.lock();
            full_node->storeCertVotes(cert_voted_block_hash.first,
                                      cert_votes_for_round);

            // TODO: debug remove later
            LOG(log_deb_) << "The cert voted pbft block is "
                          << cert_voted_block_hash.first;
            duration = std::chrono::system_clock::now() - now;
            auto execute_trxs_in_ms =
                std::chrono::duration_cast<std::chrono::milliseconds>(duration)
                    .count();
            LOG(log_deb_) << "Pushing PBFT block and Execution spent "
                          << execute_trxs_in_ms << " ms. in round "
                          << pbft_round_;
            continue;
          }
        } else {
          LOG(log_tra_) << "Still waiting to receive cert voted block "
                        << cert_voted_block_hash.first << " in round "
                        << pbft_round_;
        }
      }
    }
    // We skip step 4 due to having missed it while executing....
    if (have_executed_this_round &&
        elapsed_time_in_round_ms >
            4 * LAMBDA_ms + STEP_4_DELAY + 2 * POLLING_INTERVAL_ms &&
        pbft_step_ == 3) {
      LOG(log_deb_)
          << "Skipping step 4 due to execution, will go to step 5 in round "
          << pbft_round_;
      pbft_step_ = 5;
    }

    // Check if we are synced to the right step ...
    uint64_t consensus_pbft_round = roundDeterminedFromVotes_(votes);

    // This should be always true...
    assert(consensus_pbft_round >= pbft_round_);

    if (consensus_pbft_round > pbft_round_) {
      LOG(log_inf_) << "From votes determined round " << consensus_pbft_round;

      uint64_t local_round = pbft_round_;

      // All round start state changes are moved here...
      // would be nice to have this be a method but we have local
      // variables the run() function

      round_clock_initial_datetime = now;

      LOG(log_deb_) << "Advancing clock to pbft round " << pbft_round_
                    << ", step 1, and resetting clock.";

      pbft_round_ = consensus_pbft_round;
      resetStep_();

      have_executed_this_round = false;
      should_have_cert_voted_in_this_round = false;
      // reset starting value to NULL_BLOCK_HASH
      own_starting_value_for_round = NULL_BLOCK_HASH;
      // reset next voted value since start a new round
      next_voted_null_block_hash = false;
      next_voted_soft_value = false;

      // Key thing is to set .second to false to mark that we have not
      // identified a soft voted block in the new upcoming round...
<<<<<<< HEAD
      soft_voted_block_for_this_round_ = std::make_pair(NULL_BLOCK_HASH, false);
=======
      soft_voted_block_for_this_round = std::make_pair(NULL_BLOCK_HASH, false);
>>>>>>> 9542b661

      // Identify what block was next voted if any in this last round...
      next_voted_block_from_previous_round_ =
          nextVotedBlockForRoundAndStep_(votes, local_round);

      if (executed_pbft_block_) {
        last_period_should_speak_ = pbft_chain_->getPbftChainPeriod();
        // Update sortition accounts table
        updateSortitionAccountsTable_();
        // reset sortition_threshold and TWO_T_PLUS_ONE
        updateTwoTPlusOneAndThreshold_();
        executed_pbft_block_ = false;
      }

      LAMBDA_ms = LAMBDA_ms_MIN;

      last_step_clock_initial_datetime_ = current_step_clock_initial_datetime_;
      current_step_clock_initial_datetime_ = std::chrono::system_clock::now();
      pbft_round_last_ = pbft_round_;

      // Update pbft chain last block hash at start of new round...
      pbft_chain_last_block_hash_ = pbft_chain_->getLastPbftBlockHash();
<<<<<<< HEAD

      /////////////////////
=======
>>>>>>> 9542b661
      // END ROUND START STATE CHANGE UPDATES

      // p2p connection syncing should cover this situation, sync here for safe
      if (consensus_pbft_round > local_round + 1 &&
          capability_->syncing_ == false) {
        LOG(log_sil_) << "Quorum determined round " << consensus_pbft_round
                      << " > 1 + current round " << local_round
                      << " local round, need to broadcast request for missing "
                         "certified blocks";

        // NOTE: Advance round and step before calling sync to make sure
        //       sync call won't be supressed for being too
        //       recent (ie. same round and step)
        syncPbftChainFromPeers_();

<<<<<<< HEAD
        next_voted_block_from_previous_round_ = std::make_pair(NULL_BLOCK_HASH, false);
=======
        next_voted_block_from_previous_round_ =
            std::make_pair(NULL_BLOCK_HASH, false);
>>>>>>> 9542b661
      }

      // Restart while loop...
      continue;
    }

    // Here we handle the various possible steps/states of
    // what should become pbft state machine...

    if (pbft_step_ == 1) {
      // Value Proposal
<<<<<<< HEAD
      if (shouldSpeak(propose_vote_type, pbft_round_, pbft_step_)) {

        if (next_voted_block_from_previous_round_.second) {
          LOG(log_sil_) << "We have a next voted block from previous round " <<  pbft_round_ - 1;
          if (next_voted_block_from_previous_round_.first == NULL_BLOCK_HASH) {
            LOG(log_sil_) << "Previous round next voted block is NULL_BLOCK_HASH";
          } else {
            LOG(log_sil_) << "Previous round next voted block is NOT NULL_BLOCK_HASH";
          }
=======
      if (next_voted_block_from_previous_round_.second) {
        LOG(log_sil_) << "We have a next voted block from previous round "
                      << pbft_round_ - 1;
        if (next_voted_block_from_previous_round_.first == NULL_BLOCK_HASH) {
          LOG(log_sil_) << "Previous round next voted block is NULL_BLOCK_HASH";
>>>>>>> 9542b661
        } else {
          LOG(log_sil_)
              << "Previous round next voted block is NOT NULL_BLOCK_HASH";
        }
      } else {
        LOG(log_sil_) << "No next voted block from previous round "
                      << pbft_round_ - 1;
      }

      if (pbft_round_ == 1) {
        if (shouldSpeak(propose_vote_type, pbft_round_, pbft_step_)) {
          LOG(log_sil_) << "Proposing value of NULL_BLOCK_HASH "
                        << NULL_BLOCK_HASH << " for round 1 by protocol";
          placeVote_(own_starting_value_for_round, propose_vote_type,
                     pbft_round_, pbft_step_);
        }
      } else if (push_block_values_for_round.count(pbft_round_ - 1) ||
                 (pbft_round_ >= 2 &&
                  next_voted_block_from_previous_round_.second &&
                  next_voted_block_from_previous_round_.first ==
                      NULL_BLOCK_HASH)) {
        if (shouldSpeak(propose_vote_type, pbft_round_, pbft_step_)) {
          // PBFT block only be proposed once in one period
          if (!proposed_block_hash_.second ||
              proposed_block_hash_.first == NULL_BLOCK_HASH) {
            // Propose value...
            proposed_block_hash_ = proposeMyPbftBlock_();
          }
          if (proposed_block_hash_.second) {
            own_starting_value_for_round = proposed_block_hash_.first;
            LOG(log_sil_) << "Proposing own starting value "
                          << own_starting_value_for_round << " for round "
                          << pbft_round_;
            placeVote_(proposed_block_hash_.first, propose_vote_type,
                       pbft_round_, pbft_step_);
          }
        }
      } else if (pbft_round_ >= 2) {
        if (next_voted_block_from_previous_round_.second &&
            next_voted_block_from_previous_round_.first != NULL_BLOCK_HASH) {
          own_starting_value_for_round =
              next_voted_block_from_previous_round_.first;
          if (shouldSpeak(propose_vote_type, pbft_round_, pbft_step_)) {
            LOG(log_sil_) << "Proposing next voted block "
                          << next_voted_block_from_previous_round_.first
                          << " from previous round, for round " << pbft_round_;
            placeVote_(next_voted_block_from_previous_round_.first,
                       propose_vote_type, pbft_round_, pbft_step_);
          }
        }
      }
      next_step_time_ms = 2 * LAMBDA_ms;
      LOG(log_tra_) << "next step time(ms): " << next_step_time_ms;
      last_step_clock_initial_datetime_ = current_step_clock_initial_datetime_;
      current_step_clock_initial_datetime_ = std::chrono::system_clock::now();
      setPbftStep(pbft_step_ + 1);
    } else if (pbft_step_ == 2) {
      // The Filtering Step
      if (shouldSpeak(soft_vote_type, pbft_round_, pbft_step_)) {
        if (pbft_round_ == 1 ||
            (pbft_round_ >= 2 &&
             push_block_values_for_round.count(pbft_round_ - 1)) ||
            (pbft_round_ >= 2 && next_voted_block_from_previous_round_.second &&
             next_voted_block_from_previous_round_.first == NULL_BLOCK_HASH)) {
          // Identity leader
          std::pair<blk_hash_t, bool> leader_block =
              identifyLeaderBlock_(votes);
          if (leader_block.second) {
            LOG(log_deb_) << "Identify leader block " << leader_block.first
                          << " for round " << pbft_round_
                          << " and soft vote the value";
            placeVote_(leader_block.first, soft_vote_type, pbft_round_,
                       pbft_step_);
          }
        } else if (pbft_round_ >= 2 &&
                   next_voted_block_from_previous_round_.second &&
                   next_voted_block_from_previous_round_.first !=
                       NULL_BLOCK_HASH) {
          LOG(log_deb_) << "Soft voting "
                        << next_voted_block_from_previous_round_.first
                        << " from previous round";
          placeVote_(next_voted_block_from_previous_round_.first,
                     soft_vote_type, pbft_round_, pbft_step_);
        }
      }

      next_step_time_ms = 2 * LAMBDA_ms;
      LOG(log_tra_) << "next step time(ms): " << next_step_time_ms;
      last_step_clock_initial_datetime_ = current_step_clock_initial_datetime_;
      current_step_clock_initial_datetime_ = std::chrono::system_clock::now();
      setPbftStep(pbft_step_ + 1);

    } else if (pbft_step_ == 3) {
      // The Certifying Step
      if (elapsed_time_in_round_ms < 2 * LAMBDA_ms) {
        // Should not happen, add log here for safety checking
        LOG(log_err_) << "PBFT Reached step 3 too quickly after only "
                      << elapsed_time_in_round_ms << " (ms) in round "
                      << pbft_round_;
      }

      bool should_go_to_step_four = false;

      if (elapsed_time_in_round_ms >
          4 * LAMBDA_ms + STEP_4_DELAY - POLLING_INTERVAL_ms) {
        LOG(log_deb_) << "Step 3 expired, will go to step 4 in round "
                      << pbft_round_;
        should_go_to_step_four = true;
      } else if (!should_have_cert_voted_in_this_round) {
        LOG(log_tra_) << "In step 3";
<<<<<<< HEAD

        if (soft_voted_block_for_this_round_.second == false) {
          soft_voted_block_for_this_round_ = softVotedBlockForRound_(votes, pbft_round_);
        }

        if (soft_voted_block_for_this_round_.second &&
            soft_voted_block_for_this_round_.first != NULL_BLOCK_HASH &&
=======
        if (!soft_voted_block_for_this_round.second) {
          soft_voted_block_for_this_round =
              softVotedBlockForRound_(votes, pbft_round_);
        }

        if (soft_voted_block_for_this_round.second &&
            soft_voted_block_for_this_round.first != NULL_BLOCK_HASH &&
>>>>>>> 9542b661
            comparePbftBlockScheduleWithDAGblocks_(
                soft_voted_block_for_this_round.first)) {
          LOG(log_tra_) << "Finished comparePbftBlockScheduleWithDAGblocks_";

          // NOTE: If we have already executed this round
          //       then block won't be found in unverified queue...
          bool executed_soft_voted_block_for_this_round = false;
          if (have_executed_this_round) {
            LOG(log_tra_)
                << "Have already executed before certifying in step 3 in round "
                << pbft_round_;
            if (pbft_chain_->getLastPbftBlockHash() ==
                soft_voted_block_for_this_round.first) {
              LOG(log_tra_) << "Having executed, last block in chain is the "
                               "soft voted block in round "
                            << pbft_round_;
              executed_soft_voted_block_for_this_round = true;
            }
          }

          bool unverified_soft_vote_block_for_this_round_is_valid = false;
          if (!executed_soft_voted_block_for_this_round) {
            if (checkPbftBlockValid_(soft_voted_block_for_this_round.first)) {
              LOG(log_tra_) << "checkPbftBlockValid_ returned true";
              unverified_soft_vote_block_for_this_round_is_valid = true;
            } else {
              // Get partition, need send request to get missing pbft blocks
              // from peers
              LOG(log_sil_)
                  << "Soft voted block for this round appears to be invalid, "
                     "we must be out of sync with pbft chain";
              if (!capability_->syncing_) {
                syncPbftChainFromPeers_();
              }
            }
          }

          if (executed_soft_voted_block_for_this_round ||
              unverified_soft_vote_block_for_this_round_is_valid) {
            cert_voted_values_for_round[pbft_round_] =
                soft_voted_block_for_this_round.first;

            // NEED TO KEEP POLLING TO SEE IF WE HAVE 2t+1 cert votes...
            // Here we would cert vote if we can speak....
            should_have_cert_voted_in_this_round = true;
            if (shouldSpeak(cert_vote_type, pbft_round_, pbft_step_)) {
              LOG(log_deb_)
                  << "Cert voting " << soft_voted_block_for_this_round.first
                  << " for round " << pbft_round_;
              // generate cert vote
              placeVote_(soft_voted_block_for_this_round.first, cert_vote_type,
                         pbft_round_, pbft_step_);
            }
          }
        }
      }

      if (should_go_to_step_four) {
        LOG(log_deb_) << "will go to step 4";
        next_step_time_ms = 4 * LAMBDA_ms + STEP_4_DELAY;
        last_step_clock_initial_datetime_ =
            current_step_clock_initial_datetime_;
        current_step_clock_initial_datetime_ = std::chrono::system_clock::now();
        setPbftStep(pbft_step_ + 1);
      } else {
        next_step_time_ms += POLLING_INTERVAL_ms;
      }
      LOG(log_tra_) << "next step time(ms): " << next_step_time_ms;

    } else if (pbft_step_ == 4) {
      if (shouldSpeak(next_vote_type, pbft_round_, pbft_step_)) {
        if (cert_voted_values_for_round.find(pbft_round_) !=
            cert_voted_values_for_round.end()) {
          LOG(log_deb_) << "Next voting cert voted value "
                        << cert_voted_values_for_round[pbft_round_]
                        << " for round " << pbft_round_;
          placeVote_(cert_voted_values_for_round[pbft_round_], next_vote_type,
                     pbft_round_, pbft_step_);
        } else if (pbft_round_ >= 2 &&
                   next_voted_block_from_previous_round_.second &&
                   next_voted_block_from_previous_round_.first ==
                       NULL_BLOCK_HASH) {
          LOG(log_deb_) << "Next voting NULL BLOCK for round " << pbft_round_;
          placeVote_(NULL_BLOCK_HASH, next_vote_type, pbft_round_, pbft_step_);
        } else {
          LOG(log_deb_) << "Next voting nodes own starting value "
                        << own_starting_value_for_round << " for round "
                        << pbft_round_;
          placeVote_(own_starting_value_for_round, next_vote_type, pbft_round_,
                     pbft_step_);
        }
      }
      last_step_clock_initial_datetime_ = current_step_clock_initial_datetime_;
      current_step_clock_initial_datetime_ = std::chrono::system_clock::now();
      setPbftStep(pbft_step_ + 1);
      next_voted_soft_value = false;
      next_voted_null_block_hash = false;
      next_step_time_ms = 4 * LAMBDA_ms + STEP_4_DELAY;
      LOG(log_tra_) << "next step time(ms): " << next_step_time_ms;

    } else if (pbft_step_ == 5) {
      if (elapsed_time_in_round_ms >
          6 * LAMBDA_ms + STEP_4_DELAY + 2 * POLLING_INTERVAL_ms) {
        // Should not happen, add log here for safety checking
        if (have_executed_this_round) {
          LOG(log_deb_) << "PBFT Reached round " << pbft_round_
                        << " step 5 late due to execution";
        } else {
          LOG(log_deb_) << "PBFT Reached round " << pbft_round_
                        << " step 5 late without executing";
        }
        setPbftStep(7);
        next_voted_soft_value = false;
        next_voted_null_block_hash = false;
        continue;
      }
      if (shouldSpeak(next_vote_type, pbft_round_, pbft_step_)) {
<<<<<<< HEAD

        if (soft_voted_block_for_this_round_.second == false) {
          soft_voted_block_for_this_round_ = softVotedBlockForRound_(votes, pbft_round_);
=======
        if (!soft_voted_block_for_this_round.second) {
          soft_voted_block_for_this_round =
              softVotedBlockForRound_(votes, pbft_round_);
>>>>>>> 9542b661
        }

        if (!next_voted_soft_value && soft_voted_block_for_this_round.second &&
            soft_voted_block_for_this_round.first != NULL_BLOCK_HASH &&
            comparePbftBlockScheduleWithDAGblocks_(
                soft_voted_block_for_this_round.first)) {
          LOG(log_deb_) << "Next voting "
                        << soft_voted_block_for_this_round.first
                        << " for round " << pbft_round_;
          placeVote_(soft_voted_block_for_this_round.first, next_vote_type,
                     pbft_round_, pbft_step_);
          next_voted_soft_value = true;
        }
        if (!next_voted_null_block_hash && pbft_round_ >= 2 &&
            next_voted_block_from_previous_round_.second &&
            next_voted_block_from_previous_round_.first == NULL_BLOCK_HASH &&
            (cert_voted_values_for_round.find(pbft_round_) ==
             cert_voted_values_for_round.end())) {
          LOG(log_deb_) << "Next voting NULL BLOCK for round " << pbft_round_
                        << " step " << pbft_step_;
          placeVote_(NULL_BLOCK_HASH, next_vote_type, pbft_round_, pbft_step_);
          next_voted_null_block_hash = true;
        }
      }

      if (elapsed_time_in_round_ms >
          6 * LAMBDA_ms + STEP_4_DELAY - POLLING_INTERVAL_ms) {
        next_step_time_ms = 6 * LAMBDA_ms + STEP_4_DELAY;
        last_step_clock_initial_datetime_ =
            current_step_clock_initial_datetime_;
        current_step_clock_initial_datetime_ = std::chrono::system_clock::now();
        setPbftStep(pbft_step_ + 1);
        next_voted_soft_value = false;
        next_voted_null_block_hash = false;
      } else {
        next_step_time_ms += POLLING_INTERVAL_ms;
      }
      LOG(log_tra_) << "next step time(ms): " << next_step_time_ms;

    } else if (pbft_step_ % 2 == 0) {
      // Even number steps 6, 8, 10... < MAX_STEPS are a repeat of step 4...
      if (shouldSpeak(next_vote_type, pbft_round_, pbft_step_)) {
        if (cert_voted_values_for_round.find(pbft_round_) !=
            cert_voted_values_for_round.end()) {
          LOG(log_deb_) << "Next voting cert voted value "
                        << cert_voted_values_for_round[pbft_round_]
                        << " for round " << pbft_round_ << " , step "
                        << pbft_step_;
          placeVote_(cert_voted_values_for_round[pbft_round_], next_vote_type,
                     pbft_round_, pbft_step_);
        } else if (pbft_round_ >= 2 &&
                   next_voted_block_from_previous_round_.second &&
                   next_voted_block_from_previous_round_.first ==
                       NULL_BLOCK_HASH) {
          LOG(log_deb_) << "Next voting NULL BLOCK for round " << pbft_round_
                        << " , step " << pbft_step_;
          placeVote_(NULL_BLOCK_HASH, next_vote_type, pbft_round_, pbft_step_);
        } else {
          LOG(log_deb_) << "Next voting nodes own starting value for round "
                        << pbft_round_ << " , step " << pbft_step_;
          placeVote_(own_starting_value_for_round, next_vote_type, pbft_round_,
                     pbft_step_);
        }
      }
      last_step_clock_initial_datetime_ = current_step_clock_initial_datetime_;
      current_step_clock_initial_datetime_ = std::chrono::system_clock::now();
      next_voted_soft_value = false;
      next_voted_null_block_hash = false;
      setPbftStep(pbft_step_ + 1);

      if (pbft_step_ > MAX_STEPS) {
        // Note: We calculate the lambda for a step independently of prior steps
        //       in case missed earlier steps.
        LAMBDA_ms = LAMBDA_ms_MIN
                    << (pbft_step_ - MAX_STEPS);  // Multiply by 2 each step...
        LOG(log_inf_) << "Surpassed max steps, relaxing lambda to " << LAMBDA_ms
                      << " ms in round " << pbft_round_ << ", step "
                      << pbft_step_;
      }
    } else {
      // Odd number steps 7, 9, 11... < MAX_STEPS are a repeat of step 5...
      if (elapsed_time_in_round_ms > (pbft_step_ + 1) * LAMBDA_ms +
                                         STEP_4_DELAY +
                                         2 * POLLING_INTERVAL_ms) {
        // Should not happen, add log here for safety checking
        if (have_executed_this_round == true) {
          LOG(log_deb_) << "PBFT Reached round " << pbft_round_ << " step "
                        << pbft_step_ << " late due to execution";
        } else {
          LOG(log_deb_) << "PBFT Reached round " << pbft_round_ << " step "
                        << pbft_step_ << " late without executing";
        }
        setPbftStep(pbft_step_ + 2);
        next_voted_soft_value = false;
        next_voted_null_block_hash = false;
        continue;
      }

      if (shouldSpeak(next_vote_type, pbft_round_, pbft_step_)) {
<<<<<<< HEAD

        if (soft_voted_block_for_this_round_.second == false) {
          soft_voted_block_for_this_round_ = softVotedBlockForRound_(votes, pbft_round_);
=======
        if (!soft_voted_block_for_this_round.second) {
          soft_voted_block_for_this_round =
              softVotedBlockForRound_(votes, pbft_round_);
>>>>>>> 9542b661
        }

        if (!next_voted_soft_value && soft_voted_block_for_this_round.second &&
            soft_voted_block_for_this_round.first != NULL_BLOCK_HASH &&
            comparePbftBlockScheduleWithDAGblocks_(
                soft_voted_block_for_this_round.first)) {
          LOG(log_deb_) << "Next voting "
                        << soft_voted_block_for_this_round.first
                        << " for round " << pbft_round_ << " , step "
                        << pbft_step_;
          placeVote_(soft_voted_block_for_this_round.first, next_vote_type,
                     pbft_round_, pbft_step_);
          next_voted_soft_value = true;
        }
        if (!next_voted_null_block_hash && pbft_round_ >= 2 &&
            next_voted_block_from_previous_round_.second &&
            next_voted_block_from_previous_round_.first == NULL_BLOCK_HASH &&
            (cert_voted_values_for_round.find(pbft_round_) ==
             cert_voted_values_for_round.end())) {
          LOG(log_deb_) << "Next voting NULL BLOCK for round " << pbft_round_
                        << " , step " << pbft_step_;
          placeVote_(NULL_BLOCK_HASH, next_vote_type, pbft_round_, pbft_step_);
          next_voted_null_block_hash = true;
        }
        /*
        if (!next_voted_soft_value && !next_voted_null_block_hash &&
            pbft_step_ >= MAX_STEPS) {
          LOG(log_deb_) << "Next voting NULL BLOCK HAVING REACHED MAX STEPS "
                           "for round "
                        << pbft_round_;
          placeVote_(NULL_BLOCK_HASH, next_vote_type, pbft_round_, pbft_step_);
          next_voted_null_block_hash = true;
        }*/
      }
      if (pbft_step_ > MAX_STEPS && capability_->syncing_ == false &&
          syncRequestedAlreadyThisStep_() == false) {
        LOG(log_war_) << "Suspect pbft chain behind, inaccurate 2t+1, need "
                         "to broadcast request for missing blocks";
        syncPbftChainFromPeers_();
      }

      // if (pbft_step_ >= MAX_STEPS) {
      /*
      pbft_round_ += 1;
      LOG(log_deb_) << "Having next voted, advancing clock to pbft round "
                    << pbft_round_ << ", step 1, and resetting clock.";
      // reset starting value to NULL_BLOCK_HASH
      own_starting_value_for_round = NULL_BLOCK_HASH;
      // I added this as a way of seeing if we were even getting votes during
      // testnet -Justin
      LOG(log_deb_) << "There are " << votes.size() << " votes since round "
                    << pbft_round_ - 2;
      // NOTE: This also sets pbft_step back to 1
      last_step_clock_initial_datetime_ =
          current_step_clock_initial_datetime_;
      current_step_clock_initial_datetime_ = std::chrono::system_clock::now();
      last_step_ = pbft_step_;
      pbft_step_ = 1;
      next_voted_soft_value = false;
      next_voted_null_block_hash = false;
      round_clock_initial_datetime = std::chrono::system_clock::now();
      */
      //  continue;
      //} else
      if (elapsed_time_in_round_ms >
          (pbft_step_ + 1) * LAMBDA_ms + STEP_4_DELAY - POLLING_INTERVAL_ms) {
        next_step_time_ms = (pbft_step_ + 1) * LAMBDA_ms + STEP_4_DELAY;
        last_step_clock_initial_datetime_ =
            current_step_clock_initial_datetime_;
        current_step_clock_initial_datetime_ = std::chrono::system_clock::now();
<<<<<<< HEAD


        LOG(log_deb_) << "CONSENSUSDBG round " << pbft_round_  << " , step " << pbft_step_
                      << " | next_voted_soft_value = " << next_voted_soft_value
                      << " soft block = " << soft_voted_block_for_this_round_
                      << " next_voted_null_block_hash = " << next_voted_null_block_hash
                      << " next_voted_block_from_previous_round_ = " << next_voted_block_from_previous_round_
                      << " cert voted = " << (cert_voted_values_for_round.find(pbft_round_) !=
                                              cert_voted_values_for_round.end());

        setPbftStep(pbft_step_+1);
=======
        LOG(log_deb_) << "CONSENSUSDBG round " << pbft_round_ << " , step "
                      << pbft_step_
                      << " | next_voted_soft_value = " << next_voted_soft_value
                      << " soft block = " << soft_voted_block_for_this_round
                      << " next_voted_null_block_hash = "
                      << next_voted_null_block_hash
                      << " next_voted_block_from_previous_round_ = "
                      << next_voted_block_from_previous_round_
                      << " cert voted = "
                      << (cert_voted_values_for_round.find(pbft_round_) !=
                          cert_voted_values_for_round.end());
        setPbftStep(pbft_step_ + 1);
>>>>>>> 9542b661
        next_voted_soft_value = false;
        next_voted_null_block_hash = false;
      } else {
        next_step_time_ms += POLLING_INTERVAL_ms;
      }
      LOG(log_tra_) << "next step time(ms): " << next_step_time_ms;
    }

    now = std::chrono::system_clock::now();
    duration = now - round_clock_initial_datetime;
    elapsed_time_in_round_ms =
        std::chrono::duration_cast<std::chrono::milliseconds>(duration).count();
    auto time_to_sleep_for_ms = next_step_time_ms - elapsed_time_in_round_ms;
    if (time_to_sleep_for_ms > 0) {
      LOG(log_tra_) << "Time to sleep(ms): " << time_to_sleep_for_ms
                    << " in round " << pbft_round_ << ", step " << pbft_step_;
      thisThreadSleepForMilliSeconds(time_to_sleep_for_ms);
    }
  }
}

std::pair<bool, uint64_t> PbftManager::getDagBlockPeriod(
    blk_hash_t const &hash) {
  std::pair<bool, uint64_t> res;
  auto value = db_->getDagBlockPeriod(hash);
  if (value == nullptr) {
    res.first = false;
  } else {
    res.first = true;
    res.second = *value;
  }
  return res;
}

std::string PbftManager::getScheduleBlockByPeriod(uint64_t period) {
  auto value = db_->getPeriodScheduleBlock(period);
  if (value) {
    blk_hash_t pbft_block_hash = *value;
    return pbft_chain_->getPbftBlockInChain(pbft_block_hash).getJsonStr();
  }
  return "";
}

bool PbftManager::shouldSpeak(PbftVoteTypes type, uint64_t round, size_t step) {
  auto full_node = node_.lock();
  if (!full_node) {
    LOG(log_err_) << "Full node unavailable";
    return false;
  }
  addr_t account_address = full_node->getAddress();
  if (sortition_account_balance_table.find(account_address) ==
      sortition_account_balance_table.end()) {
    LOG(log_tra_) << "Cannot find account " << account_address
                  << " in sortition table. Don't have enough coins to vote";
    return false;
  }
  // only active players are able to vote
  if (!is_active_player_) {
    LOG(log_tra_)
        << "Account " << account_address << " last period seen at "
        << sortition_account_balance_table[account_address].last_period_seen
        << ", as a non-active player";
    return false;
  }

  // compute sortition
  VrfPbftMsg msg(pbft_chain_last_block_hash_, type, round, step);
  VrfPbftSortition vrf_sortition(full_node->getVrfSecretKey(), msg);
  if (!vrf_sortition.canSpeak(sortition_threshold_,
                              valid_sortition_accounts_size_)) {
    LOG(log_tra_) << "Don't get sortition";
    return false;
  }
  return true;
}

void PbftManager::resetStep_() { setPbftStep(1); }

/* There is a quorum of next-votes and set determine that round p should be the
 * current round...
 */
uint64_t PbftManager::roundDeterminedFromVotes_(std::vector<Vote> votes) {
  // <<vote_round, vote_step>, count>, <round, step> store in reverse order
  std::map<std::pair<uint64_t, size_t>, size_t,
           std::greater<std::pair<uint64_t, size_t>>>
      next_votes_tally_by_round_step;

  for (Vote &v : votes) {
    if (v.getType() != next_vote_type) {
      continue;
    }

    std::pair<uint64_t, size_t> round_step =
        std::make_pair(v.getRound(), v.getStep());
    if (round_step.first >= pbft_round_) {
      if (next_votes_tally_by_round_step.find(round_step) !=
          next_votes_tally_by_round_step.end()) {
        next_votes_tally_by_round_step[round_step] += 1;
      } else {
        next_votes_tally_by_round_step[round_step] = 1;
      }
    }
  }

  for (auto &rs_votes : next_votes_tally_by_round_step) {
    if (rs_votes.second >= TWO_T_PLUS_ONE) {
      std::vector<Vote> next_votes_for_round_step =
          getVotesOfTypeFromVotesForRoundAndStep_(
              next_vote_type, votes, rs_votes.first.first,
              rs_votes.first.second, std::make_pair(NULL_BLOCK_HASH, false));
      if (blockWithEnoughVotes_(next_votes_for_round_step).second) {
        LOG(log_deb_) << "Found sufficient next votes in round "
                      << rs_votes.first.first << ", step "
                      << rs_votes.first.second;
        return rs_votes.first.first + 1;
      }
    }
  }
  return pbft_round_;
}

// Assumption is that all votes are in the same round and of same type...
std::pair<blk_hash_t, bool> PbftManager::blockWithEnoughVotes_(
    std::vector<Vote> &votes) const {
  bool is_first_block = true;
  PbftVoteTypes vote_type;
  uint64_t vote_round;
  blk_hash_t blockhash;
  // <block_hash, count>, store in reverse order
  std::map<blk_hash_t, size_t, std::greater<blk_hash_t>> tally_by_blockhash;

  for (Vote const &v : votes) {
    if (is_first_block) {
      vote_type = v.getType();
      vote_round = v.getRound();
      is_first_block = false;
    } else {
      bool vote_type_and_round_is_consistent =
          (vote_type == v.getType() && vote_round == v.getRound());
      if (!vote_type_and_round_is_consistent) {
        LOG(log_err_) << "Vote types and rounds were not internally"
                         " consistent!";
        assert(false);
        // return std::make_pair(NULL_BLOCK_HASH, false);
      }
    }

    blockhash = v.getBlockHash();
    if (tally_by_blockhash.find(blockhash) != tally_by_blockhash.end()) {
      tally_by_blockhash[blockhash] += 1;
    } else {
      tally_by_blockhash[blockhash] = 1;
    }

    for (auto const &blockhash_pair : tally_by_blockhash) {
      if (blockhash_pair.second >= TWO_T_PLUS_ONE) {
        LOG(log_deb_) << "find block hash " << blockhash_pair.first
                      << " vote type " << vote_type << " in round "
                      << vote_round << " has " << blockhash_pair.second
                      << " votes";
        return std::make_pair(blockhash_pair.first, true);
      } else {
        LOG(log_tra_) << "Don't have enough votes. block hash "
                      << blockhash_pair.first << " vote type " << vote_type
                      << " in round " << vote_round << " has "
                      << blockhash_pair.second << " votes"
                      << " (2TP1 = " << TWO_T_PLUS_ONE << ")";
      }
    }
  }

  return std::make_pair(NULL_BLOCK_HASH, false);
}

std::map<size_t, std::vector<Vote>, std::greater<size_t>>
PbftManager::getVotesOfTypeFromVotesForRoundByStep_(
    PbftVoteTypes vote_type, std::vector<Vote> &votes, uint64_t round,
    std::pair<blk_hash_t, bool> blockhash) {
  //<vote_step, votes> reverse order
  std::map<size_t, std::vector<Vote>, std::greater<size_t>>
      requested_votes_by_step;

  for (Vote &v : votes) {
    if (v.getType() == vote_type && v.getRound() == round &&
        (blockhash.second == false || blockhash.first == v.getBlockHash())) {
      size_t step = v.getStep();
      if (requested_votes_by_step.find(step) == requested_votes_by_step.end()) {
        requested_votes_by_step[step] = {v};
      } else {
        requested_votes_by_step[step].emplace_back(v);
      }
    }
  }

  return requested_votes_by_step;
}

std::vector<Vote> PbftManager::getVotesOfTypeFromVotesForRoundAndStep_(
    PbftVoteTypes vote_type, std::vector<Vote> &votes, uint64_t round,
    size_t step, std::pair<blk_hash_t, bool> blockhash) {
  std::vector<Vote> votes_of_requested_type;

  for (Vote &v : votes) {
    if (v.getType() == vote_type && v.getRound() == round &&
        v.getStep() == step &&
        (blockhash.second == false || blockhash.first == v.getBlockHash())) {
      votes_of_requested_type.emplace_back(v);
    }
  }

  return votes_of_requested_type;
}

std::pair<blk_hash_t, bool> PbftManager::nextVotedBlockForRoundAndStep_(
    std::vector<Vote> &votes, uint64_t round) {
  //<vote_step, votes> reverse order
  std::map<size_t, std::vector<Vote>, std::greater<size_t>>
      next_votes_in_round_by_step = getVotesOfTypeFromVotesForRoundByStep_(
          next_vote_type, votes, round, std::make_pair(NULL_BLOCK_HASH, false));

  std::pair<blk_hash_t, bool> next_vote_block_hash =
      std::make_pair(NULL_BLOCK_HASH, false);
  for (auto &sv : next_votes_in_round_by_step) {
    next_vote_block_hash = blockWithEnoughVotes_(sv.second);
    if (next_vote_block_hash.second) {
      return next_vote_block_hash;
    }
  }
  return next_vote_block_hash;
}

void PbftManager::placeVote_(taraxa::blk_hash_t const &blockhash,
                             PbftVoteTypes vote_type, uint64_t round,
                             size_t step) {
  auto full_node = node_.lock();
  Vote vote = full_node->generateVote(blockhash, vote_type, round, step,
                                      pbft_chain_last_block_hash_);
  vote_mgr_->addVote(vote);
  LOG(log_deb_) << "vote block hash: " << blockhash
                << " vote type: " << vote_type << " round: " << round
                << " step: " << step << " vote hash " << vote.getHash();
  // pbft vote broadcast
  full_node->broadcastVote(vote);
}

std::pair<blk_hash_t, bool> PbftManager::softVotedBlockForRound_(
    std::vector<taraxa::Vote> &votes, uint64_t round) {
  std::vector<Vote> soft_votes_for_round =
      getVotesOfTypeFromVotesForRoundAndStep_(
          soft_vote_type, votes, round, 2,
          std::make_pair(NULL_BLOCK_HASH, false));

  return blockWithEnoughVotes_(soft_votes_for_round);
}

std::pair<blk_hash_t, bool> PbftManager::proposeMyPbftBlock_() {
  auto full_node = node_.lock();
  if (!full_node) {
    LOG(log_err_) << "Full node unavailable" << std::endl;
    return std::make_pair(NULL_BLOCK_HASH, false);
  }
  LOG(log_deb_) << "Into propose PBFT block";
  blk_hash_t last_pbft_block_hash = pbft_chain_->getLastPbftBlockHash();
  PbftBlock last_pbft_block;
  std::string last_period_dag_anchor_block_hash;
  if (last_pbft_block_hash) {
    last_pbft_block = pbft_chain_->getPbftBlockInChain(last_pbft_block_hash);
    last_period_dag_anchor_block_hash =
        last_pbft_block.getPivotDagBlockHash().toString();
  } else {
    // First PBFT pivot block
    last_period_dag_anchor_block_hash = dag_genesis_;
  }

  std::vector<std::string> ghost;
  full_node->getGhostPath(last_period_dag_anchor_block_hash, ghost);
  LOG(log_deb_) << "GHOST size " << ghost.size();
  // Looks like ghost never empty, at lease include the last period dag anchor
  // block
  if (ghost.empty()) {
    LOG(log_deb_) << "GHOST is empty. No new DAG blocks generated, PBFT "
                     "propose NULL_BLOCK_HASH";
    return std::make_pair(NULL_BLOCK_HASH, true);
  }
  blk_hash_t dag_block_hash;
  if (ghost.size() <= DAG_BLOCKS_SIZE) {
    // Move back GHOST_PATH_MOVE_BACK DAG blocks for DAG sycning
    int ghost_index = ghost.size() - 1 - GHOST_PATH_MOVE_BACK;
    if (ghost_index <= 0) {
      ghost_index = 0;
    }
    while (ghost_index < ghost.size() - 1) {
      if (ghost[ghost_index] != last_period_dag_anchor_block_hash) {
        break;
      }
      ghost_index += 1;
    }
    dag_block_hash = blk_hash_t(ghost[ghost_index]);
  } else {
    dag_block_hash = blk_hash_t(ghost[DAG_BLOCKS_SIZE - 1]);
  }
  if (dag_block_hash.toString() == dag_genesis_) {
    LOG(log_deb_) << "No new DAG blocks generated. DAG only has genesis "
                  << dag_block_hash << " PBFT propose NULL_BLOCK_HASH";
    return std::make_pair(NULL_BLOCK_HASH, true);
  }
  // compare with last dag block hash. If they are same, which means no new
  // dag blocks generated since last round. In that case PBFT proposer should
  // propose NULL BLOCK HASH as their value and not produce a new block. In
  // practice this should never happen
  if (dag_block_hash.toString() == last_period_dag_anchor_block_hash) {
    LOG(log_deb_)
        << "Last period DAG anchor block hash " << dag_block_hash
        << " No new DAG blocks generated, PBFT propose NULL_BLOCK_HASH";
    LOG(log_deb_) << "Ghost: " << ghost;
    return std::make_pair(NULL_BLOCK_HASH, true);
  }
  // get dag blocks hash order
  uint64_t pbft_chain_period;
  std::shared_ptr<vec_blk_t> dag_blocks_hash_order;
  std::tie(pbft_chain_period, dag_blocks_hash_order) =
      full_node->getDagBlockOrder(dag_block_hash);
  // get dag blocks
  std::vector<std::shared_ptr<DagBlock>> dag_blocks;
  for (auto const &dag_blk_hash : *dag_blocks_hash_order) {
    auto dag_blk = full_node->getDagBlock(dag_blk_hash);
    assert(dag_blk);
    dag_blocks.emplace_back(dag_blk);
  }

  std::vector<std::vector<std::pair<trx_hash_t, uint>>> dag_blocks_trxs_mode;
  std::unordered_set<trx_hash_t> unique_trxs;
  for (auto const &dag_blk : dag_blocks) {
    // get transactions for each DAG block
    auto trxs_hash = dag_blk->getTrxs();
    std::vector<std::pair<trx_hash_t, uint>> each_dag_blk_trxs_mode;
    for (auto const &t_hash : trxs_hash) {
      if (unique_trxs.find(t_hash) != unique_trxs.end()) {
        // Duplicate transations
        continue;
      }
      unique_trxs.insert(t_hash);
      auto trx = db_->getTransaction(t_hash);
      if (!replay_protection_service_->hasBeenExecuted(*trx)) {
        // TODO: Generate fake transaction schedule, will need pass to VM to
        //  generate the transaction schedule later
        each_dag_blk_trxs_mode.emplace_back(std::make_pair(t_hash, 1));
      }
    }
    dag_blocks_trxs_mode.emplace_back(each_dag_blk_trxs_mode);
  }

  //  TODO: Keep for now to compare, will remove later
  //  // get transactions overlap table
  //  std::shared_ptr<std::vector<std::pair<blk_hash_t, std::vector<bool>>>>
  //      trx_overlap_table =
  //          full_node->computeTransactionOverlapTable(dag_blocks_hash_order);
  //  if (!trx_overlap_table) {
  //    LOG(log_err_) << "Transaction overlap table nullptr, cannot create mock
  //    "
  //                  << "transactions schedule";
  //    return std::make_pair(NULL_BLOCK_HASH, false);
  //  }
  //  if (trx_overlap_table->empty()) {
  //    LOG(log_deb_) << "Transaction overlap table is empty, no DAG block needs
  //    "
  //                  << " generate mock trx schedule";
  //    return std::make_pair(NULL_BLOCK_HASH, false);
  //  }
  //  // TODO: generate fake transaction schedule for now, will pass
  //  //  trx_overlap_table to VM
  //  std::vector<std::vector<uint>> dag_blocks_trx_modes =
  //      full_node->createMockTrxSchedule(trx_overlap_table);

  TrxSchedule schedule(*dag_blocks_hash_order, dag_blocks_trxs_mode);
  uint64_t propose_pbft_period = pbft_chain_->getPbftChainPeriod() + 1;
  uint64_t pbft_block_height = pbft_chain_->getPbftChainSize() + 1;
  uint64_t timestamp = std::time(nullptr);
  addr_t beneficiary = full_node->getAddress();

  // generate generate pbft block
  PbftBlock pbft_block(last_pbft_block_hash, dag_block_hash, schedule,
                       propose_pbft_period, pbft_block_height, timestamp,
                       beneficiary);
  // sign the pbft block
  std::string pbft_block_str = pbft_block.getJsonStr(false);
  sig_t signature = full_node->signMessage(pbft_block_str);
  pbft_block.setSignature(signature);
  pbft_block.setBlockHash();
  // push pbft block
  pbft_chain_->pushUnverifiedPbftBlock(pbft_block);
  // broadcast pbft block
  std::shared_ptr<Network> network = full_node->getNetwork();
  network->onNewPbftBlock(pbft_block);

  blk_hash_t pbft_block_hash = pbft_block.getBlockHash();
  LOG(log_deb_) << full_node->getAddress() << " propose PBFT block succussful! "
                << " in round: " << pbft_round_ << " in step: " << pbft_step_
                << " PBFT block: " << pbft_block;
  return std::make_pair(pbft_block_hash, true);
}

std::pair<blk_hash_t, bool> PbftManager::identifyLeaderBlock_(
    std::vector<Vote> &votes) {
  LOG(log_deb_) << "Into identify leader block, in round " << pbft_round_;
  // each leader candidate with <vote_signature_hash, pbft_block_hash>
  std::vector<std::pair<blk_hash_t, blk_hash_t>> leader_candidates;
  for (auto const &v : votes) {
    if (v.getRound() == pbft_round_ && v.getType() == propose_vote_type) {
      // We should not pick aa null block as leader (proposed when
      // no new blocks found, or maliciously) if others have blocks.
      if (pbft_round_ == 1 || v.getBlockHash() != NULL_BLOCK_HASH) {
        leader_candidates.emplace_back(
            std::make_pair(dev::sha3(v.getVoteSignature()), v.getBlockHash()));
      }
    }
  }
  if (leader_candidates.empty()) {
    // no eligible leader
    return std::make_pair(NULL_BLOCK_HASH, false);
  }
  std::pair<blk_hash_t, blk_hash_t> leader = leader_candidates[0];
  for (auto const &candinate : leader_candidates) {
    if (candinate.first < leader.first) {
      leader = candinate;
    }
  }
  return std::make_pair(leader.second, true);
}

bool PbftManager::pushCertVotedPbftBlockIntoChain_(
    taraxa::blk_hash_t const &cert_voted_block_hash) {
  if (!checkPbftBlockValid_(cert_voted_block_hash)) {
    // Get partition, need send request to get missing pbft blocks from peers
    LOG(log_sil_) << "Cert voted block " << cert_voted_block_hash
                  << " is invalid, we must be out of sync with pbft chain";
    if (capability_->syncing_ == false) {
      syncPbftChainFromPeers_();
    }
    return false;
  }
  std::pair<PbftBlock, bool> pbft_block =
      pbft_chain_->getUnverifiedPbftBlock(cert_voted_block_hash);
  if (!pbft_block.second) {
    LOG(log_err_) << "Can not find the cert vote block hash "
                  << cert_voted_block_hash << " in pbft queue";
    return false;
  }
  if (!pushPbftBlockIntoChain_(pbft_block.first)) {
    // Push PBFT block from unverified blocks table
    return false;
  }
  // cleanup PBFT unverified blocks table
  pbft_chain_->cleanupUnverifiedPbftBlocks(pbft_block.first);
  return true;
}

bool PbftManager::checkPbftBlockInUnverifiedQueue_(
    blk_hash_t const &block_hash) const {
  std::pair<PbftBlock, bool> cert_voted_block =
      pbft_chain_->getUnverifiedPbftBlock(block_hash);
  if (!cert_voted_block.second) {
    LOG(log_tra_) << "Cannot find the unverified pbft block, block hash "
                  << block_hash;
  }
  return cert_voted_block.second;
}

bool PbftManager::checkPbftBlockValid_(blk_hash_t const &block_hash) const {
  std::pair<PbftBlock, bool> cert_voted_block =
      pbft_chain_->getUnverifiedPbftBlock(block_hash);
  if (!cert_voted_block.second) {
    LOG(log_err_) << "Cannot find the unverified pbft block, block hash "
                  << block_hash;
    return false;
  }
  blk_hash_t prev_block_hash = cert_voted_block.first.getPrevBlockHash();
  if (pbft_chain_->getLastPbftBlockHash() != prev_block_hash) {
    LOG(log_inf_) << "Pbft chain last block hash "
                  << pbft_chain_->getLastPbftBlockHash()
                  << " Invalid pbft prev block hash " << prev_block_hash;
    return false;
  }
  return true;
}

bool PbftManager::syncRequestedAlreadyThisStep_() const {
  return pbft_round_ == pbft_round_last_requested_sync_ &&
         pbft_step_ == pbft_step_last_requested_sync_;
}

void PbftManager::syncPbftChainFromPeers_() {
  if (!pbft_chain_->pbftSyncedQueueEmpty()) {
    LOG(log_deb_) << "DAG has not synced yet. PBFT chain skips syncing";
    return;
  }

  if (capability_->syncing_ == false) {
    if (syncRequestedAlreadyThisStep_() == false) {
      LOG(log_sil_) << "Restarting pbft sync."
                    << " In round " << pbft_round_ << ", in step " << pbft_step_
                    << " Send request to ask missing pbft blocks in chain";
      capability_->restartSyncingPbft();
      pbft_round_last_requested_sync_ = pbft_round_;
      pbft_step_last_requested_sync_ = pbft_step_;
    }
  }
}

bool PbftManager::comparePbftBlockScheduleWithDAGblocks_(
    blk_hash_t const &pbft_block_hash) {
  std::pair<PbftBlock, bool> pbft_block =
      pbft_chain_->getUnverifiedPbftBlock(pbft_block_hash);
  if (!pbft_block.second) {
    LOG(log_deb_) << "Have not got the PBFT block yet. block hash: "
                  << pbft_block_hash;
    return false;
  }

  return comparePbftBlockScheduleWithDAGblocks_(pbft_block.first);
}

bool PbftManager::comparePbftBlockScheduleWithDAGblocks_(
    PbftBlock const &pbft_block) {
  auto full_node = node_.lock();
  if (!full_node) {
    LOG(log_err_) << "Full node unavailable" << std::endl;
    return false;
  }
  // get DAG blocks order
  blk_hash_t dag_block_hash = pbft_block.getPivotDagBlockHash();
  uint64_t pbft_chain_period;
  std::shared_ptr<vec_blk_t> dag_blocks_hash_order;
  std::tie(pbft_chain_period, dag_blocks_hash_order) =
      full_node->getDagBlockOrder(dag_block_hash);
  // compare DAG blocks hash in PBFT schedule with DAG blocks
  vec_blk_t dag_blocks_hash_in_schedule =
      pbft_block.getSchedule().dag_blks_order;
  if (dag_blocks_hash_in_schedule.size() == dag_blocks_hash_order->size()) {
    for (auto i = 0; i < dag_blocks_hash_in_schedule.size(); i++) {
      if (dag_blocks_hash_in_schedule[i] != (*dag_blocks_hash_order)[i]) {
        LOG(log_inf_) << "DAG blocks have not sync yet. In period: "
                      << pbft_chain_->getPbftChainPeriod()
                      << ", DAG block hash " << dag_blocks_hash_in_schedule[i]
                      << " in PBFT schedule is different with DAG block hash "
                      << (*dag_blocks_hash_order)[i];
        return false;
      }
    }
  } else {
    LOG(log_inf_) << "DAG blocks have not sync yet. In period: "
                  << pbft_chain_->getPbftChainPeriod()
                  << " PBFT block schedule DAG blocks size: "
                  << dag_blocks_hash_in_schedule.size()
                  << ", DAG blocks size: " << dag_blocks_hash_order->size();
    // For debug
    if (dag_blocks_hash_order->size() > dag_blocks_hash_in_schedule.size()) {
      LOG(log_err_) << "Print DAG blocks order:";
      for (auto const &block : *dag_blocks_hash_order) {
        LOG(log_err_) << "block: " << block;
      }
      LOG(log_err_) << "Print DAG blocks in PBFT schedule order:";
      for (auto const &block : dag_blocks_hash_in_schedule) {
        LOG(log_err_) << "block: " << block;
      }
      std::string filename = "unmatched_pbft_schedule_order_in_period_" +
                             std::to_string(pbft_chain_->getPbftChainPeriod());
      auto addr = full_node->getAddress();
      full_node->drawGraph(addr.toString() + "_" + filename);
      // assert(false);
    }
    return false;
  }

  //  // TODO: may not need to compare transactions, keep it now. If need to
  //  //  compare transactions will need to compare one by one. Would cause
  //  //  performance issue. Below code need to modify.
  //  // compare number of transactions in CS with DAG blocks
  //  // PBFT CS block number of transactions
  //  std::vector<std::vector<uint>> trx_modes =
  //      pbft_block_cs.getScheduleBlock().getSchedule().trxs_mode;
  //  for (int i = 0; i < dag_blocks_hash_order->size(); i++) {
  //    std::shared_ptr<DagBlock> dag_block =
  //        full_node->getDagBlock((*dag_blocks_hash_order)[i]);
  //    // DAG block transations
  //    vec_trx_t dag_block_trxs = dag_block->getTrxs();
  //    if (trx_modes[i].size() != dag_block_trxs.size()) {
  //      LOG(log_err_) << "In DAG block hash: " << (*dag_blocks_hash_order)[i]
  //                    << " has " << dag_block_trxs.size()
  //                    << " transactions. But the DAG block in PBFT CS block "
  //                    << "only has " << trx_modes[i].size() << "
  //                    transactions.";
  //      return false;
  //    }
  //  }

  return true;
}

void PbftManager::pushSyncedPbftBlocksIntoChain_() {
  bool queue_was_full = false;
  size_t pbft_synced_queue_size;
  auto full_node = node_.lock();
  while (!pbft_chain_->pbftSyncedQueueEmpty()) {
    queue_was_full = true;
    PbftBlockCert pbft_block_and_votes = pbft_chain_->pbftSyncedQueueFront();
    LOG(log_deb_) << "Pick pbft block "
                  << pbft_block_and_votes.pbft_blk.getBlockHash()
                  << " from synced queue in round " << pbft_round_;
    if (pbft_chain_->findPbftBlockInChain(
            pbft_block_and_votes.pbft_blk.getBlockHash())) {
      // pushed already from PBFT unverified queue, remove and skip it
      pbft_chain_->pbftSyncedQueuePopFront();

      pbft_synced_queue_size = pbft_chain_->pbftSyncedQueueSize();
      if (pbft_last_observed_synced_queue_size_ != pbft_synced_queue_size) {
        LOG(log_deb_) << "PBFT block "
                      << pbft_block_and_votes.pbft_blk.getBlockHash()
                      << " already present in chain.";
        LOG(log_deb_) << "PBFT synced queue still contains "
                      << pbft_synced_queue_size
                      << " synced blocks that could not be pushed.";
      }
      pbft_last_observed_synced_queue_size_ = pbft_synced_queue_size;
      continue;
    }
    // Check cert votes validation
    if (!vote_mgr_->pbftBlockHasEnoughValidCertVotes(
            pbft_block_and_votes, valid_sortition_accounts_size_,
            sortition_threshold_, TWO_T_PLUS_ONE)) {
      // Failed cert votes validation, flush synced PBFT queue and set since
      // next block validation depends on the current one
      LOG(log_err_)
          << "Synced PBFT block "
          << pbft_block_and_votes.pbft_blk.getBlockHash()
          << " doesn't have enough valid cert votes. Clear synced PBFT blocks!";
      pbft_chain_->clearSyncedPbftBlocks();
      break;
    }
    if (!pushPbftBlockIntoChain_(pbft_block_and_votes.pbft_blk)) {
      // PBFT chain syncing faster than DAG syncing, wait!
      pbft_synced_queue_size = pbft_chain_->pbftSyncedQueueSize();
      if (pbft_last_observed_synced_queue_size_ != pbft_synced_queue_size) {
        LOG(log_deb_) << "PBFT chain unable to push synced block "
                      << pbft_block_and_votes.pbft_blk.getBlockHash();
        LOG(log_deb_) << "PBFT synced queue still contains "
                      << pbft_synced_queue_size
                      << " synced blocks that could not be pushed.";
      }
      pbft_last_observed_synced_queue_size_ = pbft_synced_queue_size;
      break;
    }
    pbft_chain_->pbftSyncedQueuePopFront();
    // Store cert votes in DB
    full_node->storeCertVotes(pbft_block_and_votes.pbft_blk.getBlockHash(),
                              pbft_block_and_votes.cert_votes);
    if (executed_pbft_block_) {
      last_period_should_speak_ = pbft_chain_->getPbftChainPeriod();
      // Update sortition accounts table
      updateSortitionAccountsTable_();
      // update sortition_threshold and TWO_T_PLUS_ONE
      updateTwoTPlusOneAndThreshold_();
      executed_pbft_block_ = false;
    }
    pbft_synced_queue_size = pbft_chain_->pbftSyncedQueueSize();
    if (pbft_last_observed_synced_queue_size_ != pbft_synced_queue_size) {
      LOG(log_deb_) << "PBFT synced queue still contains "
                    << pbft_synced_queue_size
                    << " synced blocks that could not be pushed.";
    }
    pbft_last_observed_synced_queue_size_ = pbft_synced_queue_size;

    // Since we pushed via syncing we should reset this...
    next_voted_block_from_previous_round_ =
        std::make_pair(NULL_BLOCK_HASH, false);
  }

  /*
  if (queue_was_full == true && pbft_chain_->pbftSyncedQueueEmpty()) {
    LOG(log_inf_) << "PBFT synced queue is newly empty.  Will check if "
                     "need to sync in round "
                  << pbft_round_;
    syncPbftChainFromPeers_();
  }
  */
}

bool PbftManager::pushPbftBlockIntoChain_(PbftBlock const &pbft_block) {
  auto full_node = node_.lock();
  if (!full_node) {
    LOG(log_err_) << "Full node unavailable" << std::endl;
    return false;
  }
  auto batch = db_->createWriteBatch();
  if (comparePbftBlockScheduleWithDAGblocks_(pbft_block)) {
    if (pbft_chain_->pushPbftBlock(pbft_block)) {
      LOG(log_inf_) << "Successful push pbft block "
                    << pbft_block.getBlockHash() << " into chain! in round "
                    << pbft_round_;
      // reset proposed PBFT block hash to False for next pbft block proposal
      proposed_block_hash_ = std::make_pair(NULL_BLOCK_HASH, false);
      // get dag blocks order
      blk_hash_t last_pbft_block_hash = pbft_chain_->getLastPbftBlockHash();
      PbftBlock last_pbft_block =
          pbft_chain_->getPbftBlockInChain(last_pbft_block_hash);
      blk_hash_t dag_block_hash = last_pbft_block.getPivotDagBlockHash();
      uint64_t current_period;
      std::shared_ptr<vec_blk_t> dag_blocks_hash_order;
      std::tie(current_period, dag_blocks_hash_order) =
          full_node->getDagBlockOrder(dag_block_hash);
      // update DAG blocks order and DAG blocks order/height DB
      for (auto const &dag_blk_hash : *dag_blocks_hash_order) {
        auto block_number = pbft_chain_->pushDagBlockHash(dag_blk_hash);
      }
      // set DAG blocks period
      uint64_t current_pbft_chain_period = last_pbft_block.getPeriod();
      uint dag_ordered_blocks_size = full_node->setDagBlockOrder(
          dag_block_hash, current_pbft_chain_period);
      // Finalize PBFT block
      LOG(log_deb_) << full_node->getAddress()
                    << " Finalize PBFT block in period "
                    << current_pbft_chain_period << " round " << pbft_round_
                    << " step " << pbft_step_ << " PBFT block: " << pbft_block;
      // execute pbft schedule
      // TODO: VM executor will not take sortition_account_balance_table_tmp as
      //  reference. But will return a list of modified accounts as
      //  pairs<addr_t, val_t>.
      //  Will need update sortition_account_balance_table_tmp here
      uint64_t pbft_period = pbft_chain_->getPbftChainPeriod();
      if (!full_node->executePeriod(batch, pbft_block,
                                    sortition_account_balance_table_tmp,
                                    pbft_period)) {
        LOG(log_err_) << "Failed to execute PBFT schedule";
      }
      db_->batch_put(batch, DbStorage::Columns::period_schedule_block,
                     DbStorage::toSlice(pbft_period),
                     DbStorage::toSlice(pbft_block.getBlockHash().asBytes()));
      auto num_executed_blk = full_node->getNumBlockExecuted();
      auto num_executed_trx = full_node->getNumTransactionExecuted();
      if (num_executed_blk > 0 && num_executed_trx > 0) {
        db_->addStatusFieldToBatch(StatusDbField::ExecutedBlkCount,
                                   num_executed_blk, batch);
        db_->addStatusFieldToBatch(StatusDbField::ExecutedTrxCount,
                                   num_executed_trx, batch);
      }
      if (pbft_block.getSchedule().dag_blks_order.size() > 0) {
        for (auto const blk_hash : pbft_block.getSchedule().dag_blks_order) {
          db_->addDagBlockPeriodToBatch(blk_hash, pbft_period, batch);
        }
      }
      // update sortition account balance table
      updateSortitionAccountsDB_(batch);
      executed_pbft_block_ = true;
      db_->commitWriteBatch(batch);
      return true;
    }
  }
  return false;
}

void PbftManager::updateTwoTPlusOneAndThreshold_() {
  uint64_t last_pbft_period = pbft_chain_->getPbftChainPeriod();
  int64_t since_period;
  if (last_pbft_period < SKIP_PERIODS) {
    since_period = 0;
  } else {
    since_period = last_pbft_period - SKIP_PERIODS;
  }
  size_t active_players = 0;
  while (active_players == 0 && since_period >= 0) {
    for (auto const &account : sortition_account_balance_table) {
      if (account.second.last_period_seen >= since_period) {
        active_players++;
      }
    }
    if (active_players == 0) {
      LOG(log_war_) << "Active players was found to be 0 since period "
                    << since_period
                    << ". Will go back one period continue to check. ";
      since_period--;
    }
  }
  auto full_node = node_.lock();
  addr_t account_address = full_node->getAddress();
  is_active_player_ =
      sortition_account_balance_table[account_address].last_period_seen >=
      since_period;
  if (active_players == 0) {
    // IF active_players count 0 then all players should be treated as active
    LOG(log_war_) << "Active players was found to be 0! This should only "
                     "happen at initialization, when master boot node "
                     "distribute all of coins out to players. Will set active "
                     "player count to be sortition table size of "
                  << valid_sortition_accounts_size_ << ". Last period is "
                  << last_pbft_period;
    active_players = valid_sortition_accounts_size_;
    is_active_player_ = true;
  }

  // Update 2t+1 and threshold
  if (COMMITTEE_SIZE <= active_players) {
    TWO_T_PLUS_ONE = COMMITTEE_SIZE * 2 / 3 + 1;
    // round up
    sortition_threshold_ =
        (valid_sortition_accounts_size_ * COMMITTEE_SIZE - 1) / active_players +
        1;
  } else {
    TWO_T_PLUS_ONE = active_players * 2 / 3 + 1;
    sortition_threshold_ = valid_sortition_accounts_size_;
  }
  LOG(log_inf_) << "Update 2t+1 " << TWO_T_PLUS_ONE << ", Threshold "
                << sortition_threshold_ << ", valid voting players "
                << valid_sortition_accounts_size_ << ", active players "
                << active_players << " since period " << since_period;
}

void PbftManager::updateSortitionAccountsTable_() {
  sortition_account_balance_table.clear();
  for (auto &account : sortition_account_balance_table_tmp) {
    sortition_account_balance_table[account.first] = account.second;
  }
  // update sortition accounts size
  valid_sortition_accounts_size_ = sortition_account_balance_table.size();
}

void PbftManager::updateSortitionAccountsDB_(DbStorage::BatchPtr const &batch) {
  for (auto &account : sortition_account_balance_table_tmp) {
    if (account.second.status == new_change) {
      db_->addSortitionAccountToBatch(account.first, account.second, batch);
      account.second.status = updated;
    } else if (account.second.status == remove) {
      // Erase both from DB and cache(table)
      db_->removeSortitionAccount(account.first);
      sortition_account_balance_table_tmp.erase(account.first);
    }
  }
  auto account_size =
      std::to_string(sortition_account_balance_table_tmp.size());
  db_->addSortitionAccountToBatch(std::string("sortition_accounts_size"),
                                  account_size, batch);
}

void PbftManager::countVotes_() {
  while (!monitor_stop_) {
    std::vector<Vote> votes = vote_mgr_->getAllVotes();

    size_t last_step_votes = 0;
    size_t current_step_votes = 0;
    for (auto const &v : votes) {
      if (pbft_step_ == 1) {
        if (v.getRound() == pbft_round_ - 1 && v.getStep() == last_step_) {
          last_step_votes++;
        } else if (v.getRound() == pbft_round_ && v.getStep() == pbft_step_) {
          current_step_votes++;
        }
      } else {
        if (v.getRound() == pbft_round_) {
          if (v.getStep() == pbft_step_ - 1) {
            last_step_votes++;
          } else if (v.getStep() == pbft_step_) {
            current_step_votes++;
          }
        }
      }
    }

    auto now = std::chrono::system_clock::now();
    auto last_step_duration = now - last_step_clock_initial_datetime_;
    auto elapsed_last_step_time_in_ms =
        std::chrono::duration_cast<std::chrono::milliseconds>(
            last_step_duration)
            .count();

    auto current_step_duration = now - current_step_clock_initial_datetime_;
    auto elapsed_current_step_time_in_ms =
        std::chrono::duration_cast<std::chrono::milliseconds>(
            current_step_duration)
            .count();

    LOG(log_inf_test_) << "Round " << pbft_round_ << " step " << last_step_
                       << " time " << elapsed_last_step_time_in_ms
                       << "(ms) has " << last_step_votes << " votes";
    LOG(log_inf_test_) << "Round " << pbft_round_ << " step " << pbft_step_
                       << " time " << elapsed_current_step_time_in_ms
                       << "(ms) has " << current_step_votes << " votes";
    thisThreadSleepForMilliSeconds(100);
  }
}

}  // namespace taraxa<|MERGE_RESOLUTION|>--- conflicted
+++ resolved
@@ -172,12 +172,8 @@
 
   LAMBDA_ms = LAMBDA_ms_MIN;
 
-<<<<<<< HEAD
-  soft_voted_block_for_this_round_ = std::make_pair(NULL_BLOCK_HASH, false);
-=======
   std::pair<blk_hash_t, bool> soft_voted_block_for_this_round =
       std::make_pair(NULL_BLOCK_HASH, false);
->>>>>>> 9542b661
 
   next_voted_block_from_previous_round_ =
       std::make_pair(NULL_BLOCK_HASH, false);
@@ -308,11 +304,7 @@
 
       // Key thing is to set .second to false to mark that we have not
       // identified a soft voted block in the new upcoming round...
-<<<<<<< HEAD
-      soft_voted_block_for_this_round_ = std::make_pair(NULL_BLOCK_HASH, false);
-=======
       soft_voted_block_for_this_round = std::make_pair(NULL_BLOCK_HASH, false);
->>>>>>> 9542b661
 
       // Identify what block was next voted if any in this last round...
       next_voted_block_from_previous_round_ =
@@ -335,11 +327,6 @@
 
       // Update pbft chain last block hash at start of new round...
       pbft_chain_last_block_hash_ = pbft_chain_->getLastPbftBlockHash();
-<<<<<<< HEAD
-
-      /////////////////////
-=======
->>>>>>> 9542b661
       // END ROUND START STATE CHANGE UPDATES
 
       // p2p connection syncing should cover this situation, sync here for safe
@@ -355,12 +342,8 @@
         //       recent (ie. same round and step)
         syncPbftChainFromPeers_();
 
-<<<<<<< HEAD
-        next_voted_block_from_previous_round_ = std::make_pair(NULL_BLOCK_HASH, false);
-=======
         next_voted_block_from_previous_round_ =
             std::make_pair(NULL_BLOCK_HASH, false);
->>>>>>> 9542b661
       }
 
       // Restart while loop...
@@ -372,23 +355,11 @@
 
     if (pbft_step_ == 1) {
       // Value Proposal
-<<<<<<< HEAD
-      if (shouldSpeak(propose_vote_type, pbft_round_, pbft_step_)) {
-
-        if (next_voted_block_from_previous_round_.second) {
-          LOG(log_sil_) << "We have a next voted block from previous round " <<  pbft_round_ - 1;
-          if (next_voted_block_from_previous_round_.first == NULL_BLOCK_HASH) {
-            LOG(log_sil_) << "Previous round next voted block is NULL_BLOCK_HASH";
-          } else {
-            LOG(log_sil_) << "Previous round next voted block is NOT NULL_BLOCK_HASH";
-          }
-=======
       if (next_voted_block_from_previous_round_.second) {
         LOG(log_sil_) << "We have a next voted block from previous round "
                       << pbft_round_ - 1;
         if (next_voted_block_from_previous_round_.first == NULL_BLOCK_HASH) {
           LOG(log_sil_) << "Previous round next voted block is NULL_BLOCK_HASH";
->>>>>>> 9542b661
         } else {
           LOG(log_sil_)
               << "Previous round next voted block is NOT NULL_BLOCK_HASH";
@@ -499,15 +470,6 @@
         should_go_to_step_four = true;
       } else if (!should_have_cert_voted_in_this_round) {
         LOG(log_tra_) << "In step 3";
-<<<<<<< HEAD
-
-        if (soft_voted_block_for_this_round_.second == false) {
-          soft_voted_block_for_this_round_ = softVotedBlockForRound_(votes, pbft_round_);
-        }
-
-        if (soft_voted_block_for_this_round_.second &&
-            soft_voted_block_for_this_round_.first != NULL_BLOCK_HASH &&
-=======
         if (!soft_voted_block_for_this_round.second) {
           soft_voted_block_for_this_round =
               softVotedBlockForRound_(votes, pbft_round_);
@@ -515,7 +477,6 @@
 
         if (soft_voted_block_for_this_round.second &&
             soft_voted_block_for_this_round.first != NULL_BLOCK_HASH &&
->>>>>>> 9542b661
             comparePbftBlockScheduleWithDAGblocks_(
                 soft_voted_block_for_this_round.first)) {
           LOG(log_tra_) << "Finished comparePbftBlockScheduleWithDAGblocks_";
@@ -633,15 +594,9 @@
         continue;
       }
       if (shouldSpeak(next_vote_type, pbft_round_, pbft_step_)) {
-<<<<<<< HEAD
-
-        if (soft_voted_block_for_this_round_.second == false) {
-          soft_voted_block_for_this_round_ = softVotedBlockForRound_(votes, pbft_round_);
-=======
         if (!soft_voted_block_for_this_round.second) {
           soft_voted_block_for_this_round =
               softVotedBlockForRound_(votes, pbft_round_);
->>>>>>> 9542b661
         }
 
         if (!next_voted_soft_value && soft_voted_block_for_this_round.second &&
@@ -741,15 +696,9 @@
       }
 
       if (shouldSpeak(next_vote_type, pbft_round_, pbft_step_)) {
-<<<<<<< HEAD
-
-        if (soft_voted_block_for_this_round_.second == false) {
-          soft_voted_block_for_this_round_ = softVotedBlockForRound_(votes, pbft_round_);
-=======
         if (!soft_voted_block_for_this_round.second) {
           soft_voted_block_for_this_round =
               softVotedBlockForRound_(votes, pbft_round_);
->>>>>>> 9542b661
         }
 
         if (!next_voted_soft_value && soft_voted_block_for_this_round.second &&
@@ -820,19 +769,6 @@
         last_step_clock_initial_datetime_ =
             current_step_clock_initial_datetime_;
         current_step_clock_initial_datetime_ = std::chrono::system_clock::now();
-<<<<<<< HEAD
-
-
-        LOG(log_deb_) << "CONSENSUSDBG round " << pbft_round_  << " , step " << pbft_step_
-                      << " | next_voted_soft_value = " << next_voted_soft_value
-                      << " soft block = " << soft_voted_block_for_this_round_
-                      << " next_voted_null_block_hash = " << next_voted_null_block_hash
-                      << " next_voted_block_from_previous_round_ = " << next_voted_block_from_previous_round_
-                      << " cert voted = " << (cert_voted_values_for_round.find(pbft_round_) !=
-                                              cert_voted_values_for_round.end());
-
-        setPbftStep(pbft_step_+1);
-=======
         LOG(log_deb_) << "CONSENSUSDBG round " << pbft_round_ << " , step "
                       << pbft_step_
                       << " | next_voted_soft_value = " << next_voted_soft_value
@@ -845,7 +781,6 @@
                       << (cert_voted_values_for_round.find(pbft_round_) !=
                           cert_voted_values_for_round.end());
         setPbftStep(pbft_step_ + 1);
->>>>>>> 9542b661
         next_voted_soft_value = false;
         next_voted_null_block_hash = false;
       } else {
