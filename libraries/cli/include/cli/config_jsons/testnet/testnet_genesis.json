--- conflicted
+++ resolved
@@ -132,13 +132,8 @@
     }
   },
   "hardforks": {
-<<<<<<< HEAD
     "fix_redelegate_block_num": 0,
-    "redelegations": []
-=======
-    //TODO[2547]
-    //   "fix_redelegate_block_num": 0,
+    "redelegations": [],
     "rewards_distribution_frequency": {}
->>>>>>> 571f40ac
   }
 }