--- conflicted
+++ resolved
@@ -934,14 +934,6 @@
                              PbftVoteTypes vote_type, uint64_t round,
                              size_t step) {
   auto full_node = node_.lock();
-<<<<<<< HEAD
-=======
-  if (!full_node) {
-    LOG(log_err_) << "Full node unavailable" << std::endl;
-    return;
-  }
-
->>>>>>> 61723c6a
   Vote vote = full_node->generateVote(blockhash, vote_type, round, step,
                                       pbft_chain_last_block_hash_);
   vote_mgr_->addVote(vote);
@@ -1339,11 +1331,7 @@
   }
 
   if (queue_was_full == true && pbft_chain_->pbftVerifiedQueueEmpty()) {
-<<<<<<< HEAD
-    LOG(log_sil_) << "PBFT block verified queue is newly empty.  Will check if "
-=======
     LOG(log_inf_) << "PBFT block verified queue is newly empty.  Will check if "
->>>>>>> 61723c6a
                      "need to sync in round "
                   << pbft_round_;
     syncPbftChainFromPeers_();
