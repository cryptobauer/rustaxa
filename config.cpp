--- conflicted
+++ resolved
@@ -69,95 +69,6 @@
                           json_file + e.what());
   }
 
-<<<<<<< HEAD
-    node_secret = root["node_secret"].asString();
-    vrf_secret = root["vrf_secret"].asString();
-    db_path = root["db_path"].asString();
-    dag_processing_threads = root["dag_processing_threads"].asUInt();
-
-    network.network_address = root["network_address"].asString();
-    network.network_id = root["network_id"].asString();
-    network.network_listen_port = root["network_listen_port"].asUInt();
-    network.network_simulated_delay = root["network_simulated_delay"].asUInt();
-    network.network_transaction_interval =
-        root["network_transaction_interval"].asUInt();
-    network.network_bandwidth = root["network_bandwidth"].asUInt();
-    network.network_ideal_peer_count =
-        root["network_ideal_peer_count"].asUInt();
-    network.network_max_peer_count = root["network_max_peer_count"].asUInt();
-    network.network_sync_level_size = root["network_sync_level_size"].asUInt();
-    network.network_encrypted = root["network_encrypted"].asUInt() != 0;
-    network.network_performance_log =
-        root["network_performance_log"].asUInt() & 1;
-    for (auto &item : root["network_boot_nodes"]) {
-      NodeConfig node;
-      node.id = item["id"].asString();
-      node.ip = item["ip"].asString();
-      node.port = item["port"].asUInt();
-      network.network_boot_nodes.push_back(node);
-    }
-    rpc.address =
-        boost::asio::ip::address::from_string(network.network_address);
-    rpc.port = root["rpc_port"].asUInt();
-    rpc.ws_port = root["ws_port"].asUInt();
-    {  // for test experiments
-      test_params.max_transaction_queue_warn =
-          root["test_params"]
-              .get("max_transaction_queue_warn", Json::Value(0))
-              .asUInt();
-      test_params.max_transaction_queue_drop =
-          root["test_params"]
-              .get("max_transaction_queue_drop", Json::Value(0))
-              .asUInt();
-      test_params.max_block_queue_warn =
-          root["test_params"]
-              .get("max_block_queue_warn", Json::Value(0))
-              .asUInt();
-      test_params.block_proposer.mode =
-          root["test_params"]["block_proposer"]["mode"].asString();
-      test_params.block_proposer.shard =
-          root["test_params"]["block_proposer"]["shard"].asUInt();
-      test_params.block_proposer.transaction_limit =
-          root["test_params"]["block_proposer"]["transaction_limit"].asUInt();
-      if (test_params.block_proposer.mode == "random") {
-        test_params.block_proposer.min_freq =
-            root["test_params"]["block_proposer"]["random_params"]["min_freq"]
-                .asUInt();
-        test_params.block_proposer.max_freq =
-            root["test_params"]["block_proposer"]["random_params"]["max_freq"]
-                .asUInt();
-      } else if (test_params.block_proposer.mode == "sortition") {
-        test_params.block_proposer.difficulty_bound =
-            root["test_params"]["block_proposer"]["sortition_params"]
-                ["difficulty_bound"]
-                    .asUInt();
-        test_params.block_proposer.lambda_bits =
-            root["test_params"]["block_proposer"]["sortition_params"]
-                ["lambda_bits"]
-                    .asUInt();
-      } else {
-        std::cerr << "Unknown propose mode: "
-                  << test_params.block_proposer.mode;
-        assert(false);
-      }
-      test_params.pbft.lambda_ms_min =
-          root["test_params"]["pbft"]["lambda_ms_min"].asUInt();
-      test_params.pbft.committee_size =
-          root["test_params"]["pbft"]["committee_size"].asUInt();
-      test_params.pbft.valid_sortition_coins =
-          root["test_params"]["pbft"]["valid_sortition_coins"].asUInt64();
-      test_params.pbft.dag_blocks_size =
-          root["test_params"]["pbft"]["dag_blocks_size"].asUInt();
-      test_params.pbft.ghost_path_move_back =
-          root["test_params"]["pbft"]["ghost_path_move_back"].asUInt();
-      test_params.pbft.skip_periods =
-          root["test_params"]["pbft"]["skip_periods"].asUInt64();
-      test_params.pbft.run_count_votes =
-          root["test_params"]["pbft"]["run_count_votes"].asUInt();
-    }
-  } catch (std::exception &e) {
-    std::cerr << e.what() << std::endl;
-=======
   node_secret = getConfigDataAsString(root, {"node_secret"});
   vrf_secret = getConfigDataAsString(root, {"vrf_secret"});
   db_path = getConfigDataAsString(root, {"db_path"});
@@ -183,12 +94,11 @@
       getConfigDataAsUInt(root, {"network_encrypted"}) != 0;
   network.network_performance_log =
       getConfigDataAsUInt(root, {"network_performance_log"}) & 1;
-  if (getConfigDataAsUInt(root, {"network_performance_log"}) & 2)
-    dev::db::LevelDB::setPerf(true);
   for (auto &item : root["network_boot_nodes"]) {
     NodeConfig node;
     node.id = getConfigDataAsString(item, {"id"});
-    node.ip = getConfigDataAsString(item, {"ip"});
+    node.ip = getConfigDataAsStri
+        ng(item, {"ip"});
     node.port = getConfigDataAsUInt(item, {"port"});
     network.network_boot_nodes.push_back(node);
   }
@@ -240,13 +150,8 @@
         getConfigDataAsUInt64(root, {"test_params", "pbft", "skip_periods"});
     test_params.pbft.run_count_votes =
         getConfigDataAsUInt(root, {"test_params", "pbft", "run_count_votes"});
->>>>>>> ab59e566
-  }
-  // TODO parse from json:
-  // Either a string name of a predefined config,
-  // or the full json of a custom config
-  chain = decltype(chain)::DEFAULT();
-}  // namespace taraxa
+  }
+}
 
 RpcConfig::RpcConfig(std::string const &json_file) : json_file_name(json_file) {
   try {
