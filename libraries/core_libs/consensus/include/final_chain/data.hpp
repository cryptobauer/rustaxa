#pragma once

#include <libdevcore/Common.h>
#include <libdevcore/Guards.h>
#include <libdevcore/Log.h>
#include <libdevcore/SHA3.h>

<<<<<<< HEAD
=======
#include <memory>

>>>>>>> 6b763a28
#include "common/encoding_rlp.hpp"
#include "common/types.hpp"
#include "transaction/transaction.hpp"

namespace taraxa {
class PbftBlock;
}

namespace taraxa::final_chain {

/** @addtogroup FinalChain
 * @{
 */

using LogBloom = dev::h2048;
using LogBlooms = std::vector<LogBloom>;
using Nonce = dev::h64;

struct BlockHeaderData {
  h256 parent_hash;
  h256 state_root;
  h256 transactions_root;
  h256 receipts_root;
  LogBloom log_bloom;
  uint64_t gas_used = 0;
  u256 total_reward;
  uint64_t size = 0;

  dev::bytes serializeForDB() const;

  HAS_RLP_FIELDS
};

<<<<<<< HEAD
struct BlockHeader : BlockHeaderData {
  BlockHeader() = default;
  BlockHeader(std::string&& raw_header_data);
  BlockHeader(std::string&& raw_header_data, const PbftBlock& pbft, uint64_t gas_limit);

  void setFromPbft(const PbftBlock& pbft);

  static h256 const& unclesHash();
=======
  static const h256& uncles_hash();
>>>>>>> 6b763a28

  static const Nonce& nonce();

  static const u256& difficulty();

<<<<<<< HEAD
  static h256 const& mixHash();

  dev::bytes ethereumRlp() const;
=======
  static const h256& mix_hash();

  static std::shared_ptr<BlockHeader> from_rlp(const dev::RLP& rlp);
>>>>>>> 6b763a28

  h256 hash;
  Address author;
  uint64_t gas_limit = 0;
  uint64_t timestamp = 0;
  EthBlockNumber number = 0;
  bytes extra_data;
};

static constexpr auto c_bloomIndexSize = 16;
static constexpr auto c_bloomIndexLevels = 2;

using BlocksBlooms = std::array<LogBloom, c_bloomIndexSize>;

struct LogEntry {
  Address address;
  h256s topics;
  bytes data;

  HAS_RLP_FIELDS

  LogBloom bloom() const;
};

using LogEntries = std::vector<LogEntry>;

struct TransactionReceipt {
  uint8_t status_code = 0;
  uint64_t gas_used = 0;
  uint64_t cumulative_gas_used = 0;
  LogEntries logs;
  std::optional<Address> new_contract_address;

  HAS_RLP_FIELDS

  LogBloom bloom() const;
};

using TransactionReceipts = std::vector<TransactionReceipt>;

struct TransactionLocation {
  EthBlockNumber period = 0;
  uint32_t position = 0;
  bool is_system = false;
};

struct NewBlock {
  addr_t author;
  uint64_t timestamp;
  std::vector<h256> dag_blk_hashes;
  h256 hash;
};

struct FinalizationResult : NewBlock {
  std::shared_ptr<BlockHeader const> final_chain_blk;
  SharedTransactions trxs;
  TransactionReceipts trx_receipts;
};

/** @} */

}  // namespace taraxa::final_chain<|MERGE_RESOLUTION|>--- conflicted
+++ resolved
@@ -5,11 +5,6 @@
 #include <libdevcore/Log.h>
 #include <libdevcore/SHA3.h>
 
-<<<<<<< HEAD
-=======
-#include <memory>
-
->>>>>>> 6b763a28
 #include "common/encoding_rlp.hpp"
 #include "common/types.hpp"
 #include "transaction/transaction.hpp"
@@ -43,7 +38,6 @@
   HAS_RLP_FIELDS
 };
 
-<<<<<<< HEAD
 struct BlockHeader : BlockHeaderData {
   BlockHeader() = default;
   BlockHeader(std::string&& raw_header_data);
@@ -52,23 +46,17 @@
   void setFromPbft(const PbftBlock& pbft);
 
   static h256 const& unclesHash();
-=======
-  static const h256& uncles_hash();
->>>>>>> 6b763a28
 
   static const Nonce& nonce();
 
   static const u256& difficulty();
 
-<<<<<<< HEAD
   static h256 const& mixHash();
 
+  static std::shared_ptr<BlockHeader> fromRLP(const dev::RLP& rlp);
+
+  void ethereumRlp(dev::RLPStream& encoding) const;
   dev::bytes ethereumRlp() const;
-=======
-  static const h256& mix_hash();
-
-  static std::shared_ptr<BlockHeader> from_rlp(const dev::RLP& rlp);
->>>>>>> 6b763a28
 
   h256 hash;
   Address author;
@@ -76,6 +64,8 @@
   uint64_t timestamp = 0;
   EthBlockNumber number = 0;
   bytes extra_data;
+
+  HAS_RLP_FIELDS
 };
 
 static constexpr auto c_bloomIndexSize = 16;
