#include "Taraxa.h"
#include <jsonrpccpp/common/exception.h>
#include <libdevcore/CommonData.h>
#include <libethcore/CommonJS.h>
#include <libweb3jsonrpc/JsonHelper.h>
#include <libwebthree/WebThree.h>
#include <csignal>
#include "AccountHolder.h"
#include "JsonHelper.h"

using namespace std;
using namespace jsonrpc;
using namespace dev;
using namespace eth;
using namespace shh;
using namespace dev::rpc;
using namespace taraxa;

Taraxa::Taraxa(std::shared_ptr<FullNode>& _full_node)
    : full_node_(_full_node) {}

string Taraxa::taraxa_protocolVersion() {
  return toJS(dev::p2p::c_protocolVersion);
}

string Taraxa::taraxa_coinbase() { return toJS(tryGetNode()->getAddress()); }

string Taraxa::taraxa_hashrate() { return toJS("0"); }

bool Taraxa::taraxa_mining() { return false; }

string Taraxa::taraxa_gasPrice() { return toJS("0"); }

Json::Value Taraxa::taraxa_accounts() { return JSON_NULL; }

string Taraxa::taraxa_blockNumber() {
  return toJS(getSnapshot(tryGetNode(), BlockNumber::latest)->block_number);
}

string Taraxa::taraxa_getBalance(string const& _address,
                                 string const& _blockNumber) {
  auto state = getState(tryGetNode(), BlockNumber::from(_blockNumber));
  return state ? toJS(state->balance(addr_t(_address))) : "";
}

string Taraxa::taraxa_getStorageAt(string const& _address,
                                   string const& _position,
                                   string const& _blockNumber) {
  auto state = getState(tryGetNode(), BlockNumber::from(_blockNumber));
  return state ? toJS(state->storage(addr_t(_address), u256(_position))) : "";
}

string Taraxa::taraxa_getStorageRoot(string const& _address,
                                     string const& _blockNumber) {
  auto state = getState(tryGetNode(), BlockNumber::from(_blockNumber));
  return state ? toJS(state->storageRoot(addr_t(_address))) : "";
}

Json::Value Taraxa::taraxa_pendingTransactions() {
  Json::Value ret(Json::arrayValue);
  for (auto const& [_, trx] : tryGetNode()->getNewVerifiedTrxSnapShot(false)) {
    ret.append(toJson(trx));
  }
  return ret;
}

string Taraxa::taraxa_getTransactionCount(string const& _address,
                                          string const& _blockNumber) {
  auto state = getState(tryGetNode(), BlockNumber::from(_blockNumber));
  return state ? toJS(state->getNonce(addr_t(_address))) : "";
}

Json::Value Taraxa::taraxa_getBlockTransactionCountByHash(
    string const& _blockHash) {
  auto blk = tryGetNode()->getDagBlock(blk_hash_t(_blockHash));
  return blk ? toJS(blk->getTrxs().size()) : JSON_NULL;
}

Json::Value Taraxa::taraxa_getBlockTransactionCountByNumber(
    string const& _blockNumber) {
  auto node = tryGetNode();
  auto snapshot = getSnapshot(node, BlockNumber::from(_blockNumber));
  if (!snapshot) {
    return JSON_NULL;
  }
  return toJS(node->getDagBlock(snapshot->block_hash)->getTrxs().size());
}

Json::Value Taraxa::taraxa_getUncleCountByBlockHash(string const& _blockHash) {
  auto blk = tryGetNode()->getDagBlock(blk_hash_t(_blockHash));
  return blk ? toJS(0) : JSON_NULL;
}

Json::Value Taraxa::taraxa_getUncleCountByBlockNumber(
    string const& _blockNumber) {
  auto snapshot = getSnapshot(tryGetNode(), BlockNumber::from(_blockNumber));
  return snapshot ? toJS(0) : JSON_NULL;
}

string Taraxa::taraxa_getCode(string const& _address,
                              string const& _blockNumber) {
  auto state = getState(tryGetNode(), BlockNumber::from(_blockNumber));
  return state ? toJS(state->code(addr_t(_address))) : "";
}

string Taraxa::taraxa_sendTransaction(Json::Value const& _json) {
  auto node = tryGetNode();
  taraxa::Transaction trx(trx_hash_t("0x1"),
                          taraxa::Transaction::Type::Call,  //
                          val_t(1),
                          val_t(std::stoul(_json["value"].asString(), 0, 16)),
                          val_t((_json["gas_price"].asString())),
                          val_t(_json["gas"].asString()),  //
                          addr_t(_json["to"].asString()),
                          taraxa::sig_t(),  //
                          str2bytes(_json["data"].asString()));
  node->insertTransaction(trx);
  return toJS(trx.getHash());
}

Json::Value Taraxa::taraxa_signTransaction(Json::Value const& _json) {
  return JSON_NULL;
}

Json::Value Taraxa::taraxa_inspectTransaction(std::string const& _rlp) {
  return JSON_NULL;
}

string Taraxa::taraxa_sendRawTransaction(std::string const& _rlp) {
  auto full_node = tryGetNode();
  taraxa::Transaction trx(jsToBytes(_rlp, OnFailed::Throw));
  trx.updateHash();
  full_node->insertTransaction(trx);
  return toJS(trx.getHash());
}

string Taraxa::taraxa_call(Json::Value const& _json,
                           string const& _blockNumber) {
  return "";
}

string Taraxa::taraxa_estimateGas(Json::Value const& _json) {
  // Dummy data
  return toJS("0x5208");
}

bool Taraxa::taraxa_flush() { return false; }

Json::Value Taraxa::taraxa_getBlockByHash(string const& _blockHash,
                                          bool _includeTransactions) {
  auto node = tryGetNode();
  blk_hash_t hash(_blockHash);
  auto snapshot_opt = node->getStateRegistry()->getSnapshot(hash);
  return blockToJson(node, hash, blk_num_opt, _includeTransactions);
}

Json::Value Taraxa::taraxa_getBlockByNumber(string const& _blockNumber,
                                            bool _includeTransactions) {
  auto node = tryGetNode();
  auto snapshot = getSnapshot(node, BlockNumber::from(_blockNumber));
  if (!snapshot) {
    return JSON_NULL;
  }
  return blockToJson(node,
                     snapshot->block_hash,    //
                     snapshot->block_number,  //
                     _includeTransactions);
}

Json::Value Taraxa::taraxa_getTransactionByHash(
    string const& _transactionHash) {
  auto node = tryGetNode();
  trx_hash_t trx_hash(_transactionHash);
  auto trx = node->getTransaction(trx_hash);
  if (!trx) {
    return JSON_NULL;
  }
  auto trx_js = toJson(*trx);
  auto blk_hash = node->getDagBlockFromTransaction(trx_hash);
  if (blk_hash.isZero()) {
    return trx_js;
  }
  auto const& trxs = node->getDagBlock(blk_hash)->getTrxs();
  auto blk_num = node->getStateRegistry()->getNumber(blk_hash);
  if (blk_num) {
    trx_js["blockNumber"] = toJS(*blk_num);
  }
  trx_js["blockHash"] = toJS(blk_hash);
  trx_js["transactionIndex"] = toJS(*taraxa::find(trxs, trx_hash));
  return trx_js;
}

Json::Value Taraxa::taraxa_getTransactionByBlockHashAndIndex(
    string const& _blockHash, string const& _transactionIndex) {
  auto node = tryGetNode();
  auto trx_num = to_trx_num(_transactionIndex);
  blk_hash_t blk_hash(_blockHash);
  auto blk = node->getDagBlock(blk_hash);
  if (!blk) {
    return JSON_NULL;
  }
  auto const& trxs = blk->getTrxs();
  if (trx_num >= trxs.size()) {
    return JSON_NULL;
  }
  auto trx = node->getTransaction(trxs[trx_num]);
  auto trx_js = toJson(*trx);
  auto blk_num = node->getStateRegistry()->getNumber(blk_hash);
  if (blk_num) {
    trx_js["blockNumber"] = toJS(*blk_num);
  }
  trx_js["blockHash"] = toJS(blk_hash);
  trx_js["transactionIndex"] = toJS(trx_num);
  return trx_js;
}

Json::Value Taraxa::taraxa_getTransactionByBlockNumberAndIndex(
    string const& _blockNumber, string const& _transactionIndex) {
  auto node = tryGetNode();
  auto trx_num = to_trx_num(_transactionIndex);
  auto snapshot = getSnapshot(node, BlockNumber::from(_blockNumber));
  if (!snapshot) {
    return JSON_NULL;
  }
  auto const& trxs = node->getDagBlock(snapshot->block_hash)->getTrxs();
  if (trx_num >= trxs.size()) {
    return JSON_NULL;
  }
  auto trx = node->getTransaction(trxs[trx_num]);
  auto trx_js = toJson(*trx);
  trx_js["blockNumber"] = toJS(snapshot->block_number);
  trx_js["blockHash"] = toJS(snapshot->block_hash);
  trx_js["transactionIndex"] = toJS(trx_num);
  return trx_js;
}

Json::Value Taraxa::taraxa_getTransactionReceipt(
    string const& _transactionHash) {
<<<<<<< HEAD
  return JSON_NULL;
=======
  if (auto full_node = full_node_.lock()) {
    Json::Value res;
    res["transactionHash"] = _transactionHash;
    auto trx = full_node->getTransaction(taraxa::trx_hash_t(_transactionHash));
    if (trx) {
      auto json_trx = toJson(trx);
      auto blk_hash = full_node->getDagBlockFromTransaction(trx->getHash());
      if (!blk_hash.isZero()) {
        auto blk = full_node->getDagBlock(blk_hash);
        if (blk) {
          auto height = full_node->getDagBlockHeight(blk->getHash());
          if (height.second) {
            for (int i = 0; i < blk->getTrxs().size(); i++) {
              if (taraxa::trx_hash_t(_transactionHash) == blk->getTrxs()[i]) {
                res["transactionIndex"] = toJS(i);
                res["blockNumber"] = toJS(height.first);
                res["blockHash"] = toJS(blk_hash);
                res["cumulativeGasUsed"] = toJS(0);
                res["gasUsed"] = toJS(0);
                res["contractAddress"] = Json::Value();
                res["logs"] = Json::Value(Json::arrayValue);
                res["logsBloom"] = i;
                res["status"] = toJS(1);
                return res;
              }
            }
          }
        }
      }
    }
  }
  return Json::Value();
>>>>>>> a47ec2cd
}
Json::Value Taraxa::taraxa_getUncleByBlockHashAndIndex(
    string const& _blockHash, string const& _uncleIndex) {
  return JSON_NULL;
}

Json::Value Taraxa::taraxa_getUncleByBlockNumberAndIndex(
    string const& _blockNumber, string const& _uncleIndex) {
  return JSON_NULL;
}

string Taraxa::taraxa_newFilter(Json::Value const& _json) { return ""; }

string Taraxa::taraxa_newFilterEx(Json::Value const& _json) { return ""; }

string Taraxa::taraxa_newBlockFilter() { return ""; }

string Taraxa::taraxa_newPendingTransactionFilter() { return ""; }

bool Taraxa::taraxa_uninstallFilter(string const& _filterId) { return false; }

Json::Value Taraxa::taraxa_getFilterChanges(string const& _filterId) {
  return JSON_NULL;
}

Json::Value Taraxa::taraxa_getFilterChangesEx(string const& _filterId) {
  return JSON_NULL;
}

Json::Value Taraxa::taraxa_getFilterLogs(string const& _filterId) {
  return JSON_NULL;
}

Json::Value Taraxa::taraxa_getFilterLogsEx(string const& _filterId) {
  return JSON_NULL;
}

Json::Value Taraxa::taraxa_getLogs(Json::Value const& _json) {
  return JSON_NULL;
}

Json::Value Taraxa::taraxa_getLogsEx(Json::Value const& _json) {
  return JSON_NULL;
}

Json::Value Taraxa::taraxa_getWork() { return JSON_NULL; }

Json::Value Taraxa::taraxa_syncing() { return JSON_NULL; }

string Taraxa::taraxa_chainId() { return ""; }

bool Taraxa::taraxa_submitWork(string const& _nonce, string const&,
                               string const& _mixHash) {
  return false;
}

bool Taraxa::taraxa_submitHashrate(string const& _hashes, string const& _id) {
  return false;
}

string Taraxa::taraxa_register(string const& _address) { return ""; }

bool Taraxa::taraxa_unregister(string const& _accountId) { return false; }

Json::Value Taraxa::taraxa_fetchQueuedTransactions(string const& _accountId) {
  return JSON_NULL;
}

Taraxa::NodePtr Taraxa::tryGetNode() {
  if (auto full_node = full_node_.lock()) {
    return full_node;
  }
  BOOST_THROW_EXCEPTION(
      jsonrpc::JsonRpcException(jsonrpc::Errors::ERROR_RPC_INTERNAL_ERROR));
}

optional<StateRegistry::Snapshot> Taraxa::getSnapshot(NodePtr const& node,
                                                      BlockNumber const& num) {
  switch (num.kind) {
    case BlockNumber::Kind::earliest:
    case BlockNumber::Kind::specific: {
      auto const& state = getState(node, num);
      return state ? optional(state->getSnapshot()) : nullopt;
    }
    default:
      return node->getStateRegistry()->getSnapshot(*num.block_number);
  }
}

shared_ptr<StateRegistry::State> Taraxa::getState(NodePtr const& node,
                                                  BlockNumber const& num) {
  switch (num.kind) {
    case BlockNumber::Kind::latest:
    case BlockNumber::Kind::pending:
      return node->updateAndGetState();
    case BlockNumber::Kind::earliest:
    case BlockNumber::Kind::specific: {
      // TODO cache
      auto state = node->getStateRegistry()->getState(*num.block_number);
      return state ? make_shared<StateRegistry::State>(*state) : nullptr;
    }
  }
}

Json::Value Taraxa::blockToJson(
    NodePtr const& node,
    blk_hash_t const& hash,                             //
    optional<StateRegistry::Snapshot> const& snapshot,  //
    bool include_trx) {
  auto blk = node->getDagBlock(hash);
  Json::Value blk_js;
  // block->updateHash();
  static const auto MOCK_BLOCK_GAS_LIMIT =
      toJS(std::numeric_limits<uint64_t>::max());
  blk_js["hash"] = toJS(block.getHash());
  blk_js["parentHash"] = toJS(block.getPivot());
  blk_js["stateRoot"] = "";
  blk_js["transactionsRoot"] = "";
  blk_js["receiptsRoot"] = "";
  blk_js["number"] = snapshot ? toJS(snapshot->block_number) : JSON_NULL;
  blk_js["gasUsed"] = "0x0";
  blk_js["gasLimit"] = MOCK_BLOCK_GAS_LIMIT;
  blk_js["extraData"] = "";
  blk_js["logsBloom"] = "";
  if (blk_num) {
    // TODO this has to go
    blk_js["timestamp"] = std::to_string(0x54e34e8e + *blk_num * 100);
  }
  blk_js["author"] = toJS(block.sender());
  blk_js["miner"] = toJS(block.sender());
  blk_js["nonce"] = "0x7bb9369dcbaec019";
  blk_js["sha3Uncles"] = toJS(dev::EmptyListSHA3);
  blk_js["difficulty"] = "0x0";
  blk_js["totalDifficulty"] = "0x0";
  blk_js["size"] = toJS(sizeof(block));
  blk_js["uncles"] = Json::Value(Json::arrayValue);
  blk_js["transactions"] = Json::Value(Json::arrayValue);
  taraxa::trx_num_t trx_added(0);
  for (auto const& trx_hash : blk->getTrxs()) {
    if (!include_trx) {
      blk_js["transactions"].append(toJS(trx_hash));
      continue;
    }
    auto const& trx = node->getTransaction(trx_hash);
    auto trx_js = toJson(*trx);
    trx_js["blockHash"] = blk_js["hash"];
    trx_js["blockNumber"] = blk_js["number"];
    trx_js["transactionIndex"] = toJS(trx_added);
    blk_js["transactions"].append(trx_js);
    ++trx_added;
  }
  return blk_js;
}<|MERGE_RESOLUTION|>--- conflicted
+++ resolved
@@ -236,9 +236,6 @@
 
 Json::Value Taraxa::taraxa_getTransactionReceipt(
     string const& _transactionHash) {
-<<<<<<< HEAD
-  return JSON_NULL;
-=======
   if (auto full_node = full_node_.lock()) {
     Json::Value res;
     res["transactionHash"] = _transactionHash;
@@ -270,9 +267,9 @@
       }
     }
   }
-  return Json::Value();
->>>>>>> a47ec2cd
-}
+  return JSON_NULL;
+}
+
 Json::Value Taraxa::taraxa_getUncleByBlockHashAndIndex(
     string const& _blockHash, string const& _uncleIndex) {
   return JSON_NULL;
