--- conflicted
+++ resolved
@@ -61,11 +61,6 @@
     // TODO this should be handled by the caller
     return;
   }
-<<<<<<< HEAD
-  node_ = FullNode::make(conf_taraxa,
-                         destroy_db,  //
-                         rebuild_network);
-=======
   taraxa::FullNodeConfig conf(conf_taraxa);
   if (tests_speed != 1) {
     conf.test_params.block_proposer.min_freq /= tests_speed;
@@ -75,7 +70,6 @@
   node_ = taraxa::FullNode::make(conf,
                                  destroy_db,  //
                                  rebuild_network);
->>>>>>> 375f3ed5
   node_->start(boot_node);
   auto rpc_init_done = make_shared<condition_variable>();
   rpc_thread_ = thread([this, rpc_init_done] {
@@ -133,11 +127,6 @@
     unique_lock l(m);
     rpc_init_done->wait(l);
   }
-<<<<<<< HEAD
-  // TODO remove after fixing the tests
-  thisThreadSleepForMilliSeconds(2000);
-=======
->>>>>>> 375f3ed5
 }
 
 void Top::join() {
