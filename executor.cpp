/*
 * @Copyright: Taraxa.io
 * @Author: Chia-Chun Lin
 * @Date: 2019-03-20 22:11:46
 * @Last Modified by: Chia-Chun Lin
 * @Last Modified time: 2019-03-20 22:11:46
 */
#include "executor.hpp"

namespace taraxa {

bool Executor::execute(
    TrxSchedule const& sche,
    std::unordered_map<addr_t, val_t>& sortition_account_balance_table) {
  if (sche.blk_order.empty()) {
    return true;
  }
  // TODO this state instance is reusable
  auto state = state_registry_->getCurrentState();
  for (auto const& blk : sche.blk_order) {
    if (!executeBlkTrxs(state, blk, sortition_account_balance_table)) {
      return false;
    }
  }
  state_registry_->commit(state, sche.blk_order);
  return true;
}

bool Executor::executeBlkTrxs(
<<<<<<< HEAD
    StateRegistry::State& state, blk_hash_t const& blk,
=======
    blk_hash_t const& blk, std::vector<uint> const& trx_modes,
>>>>>>> f6f264bc
    std::unordered_map<addr_t, val_t>& sortition_account_balance_table) {
  std::string blk_json = db_blks_->get(blk.toString());
  if (blk_json.empty()) {
    LOG(log_er_) << "Cannot get block from db: " << blk << std::endl;
    return false;
  }
  DagBlock dag_block(blk_json);

  auto trxs_hash = dag_block.getTrxs();
  // sequential execute transaction
<<<<<<< HEAD
  for (auto const& trx_hash : trxs_hash) {
    LOG(log_time_) << "Transaction " << trx_hash
                   << " read from db at: " << getCurrentTimeMilliSeconds();
=======

  for (auto i(0); i < trxs_hash.size(); ++i) {
    auto const& trx_hash = trxs_hash[i];
    auto mode = trx_modes[i];
    if (mode == 0) {
      LOG(log_nf_) << "Transaction " << trx_hash << "in block " << blk
                   << " is overlapped";
      continue;
    }
    LOG(log_time) << "Transaction " << trx_hash
                  << " read from db at: " << getCurrentTimeMilliSeconds();
>>>>>>> f6f264bc
    Transaction trx(db_trxs_->get(trx_hash.toString()));
    if (!trx.getHash()) {
      LOG(log_er_) << "Transaction is invalid: " << trx << std::endl;
      continue;
    }
<<<<<<< HEAD
    coinTransfer(state, trx, sortition_account_balance_table);
    LOG(log_time_) << "Transaction " << trx_hash
                   << " executed at: " << getCurrentTimeMilliSeconds();
=======
    coinTransfer(trx, sortition_account_balance_table);
    if (node_.lock()) {
      LOG(log_time) << "Transaction " << trx_hash
                    << " executed at: " << getCurrentTimeMilliSeconds();
    }
  }
  db_trxs_->commit();
  return true;
}
bool Executor::execute(
    TrxSchedule const& sche,
    std::unordered_map<addr_t, val_t>& sortition_account_balance_table) {
  for (auto i(0); i < sche.blk_order.size(); ++i) {
    auto blk = sche.blk_order[i];
    auto trx_modes = sche.vec_trx_modes[i];
    if (!executeBlkTrxs(blk, trx_modes, sortition_account_balance_table)) {
      return false;
    }
>>>>>>> f6f264bc
  }
  return true;
}

bool Executor::coinTransfer(
    StateRegistry::State& state, Transaction const& trx,
    std::unordered_map<addr_t, val_t>& sortition_account_balance_table) {
  addr_t sender = trx.getSender();
  addr_t receiver = trx.getReceiver();
  val_t value = trx.getValue();
  val_t sender_initial_coin = state.balance(sender);
  val_t receiver_initial_coin = state.balance(receiver);
  if (sender_initial_coin < trx.getValue()) {
    LOG(log_er_) << "Insufficient fund for transfer ... , sender " << sender
                 << " , sender balance: " << sender_initial_coin
                 << " , transfer: " << value << std::endl;
    return false;
  }
  if (receiver_initial_coin >
      std::numeric_limits<uint64_t>::max() - trx.getValue()) {
    LOG(log_er_) << "Error! Fund can overflow ..." << std::endl;
    return false;
  }
  val_t new_sender_bal = sender_initial_coin - value;
  val_t new_receiver_bal = receiver_initial_coin + value;
  state.setBalance(sender, new_sender_bal);
  state.setBalance(receiver, new_receiver_bal);
  // Update account balance table. Will remove in VM since vm return a list of
  // modified balance accounts
  if (new_sender_bal >= pbft_require_sortition_coins_) {
    sortition_account_balance_table[sender] = new_sender_bal;
  } else if (sortition_account_balance_table.find(sender) !=
             sortition_account_balance_table.end()) {
    sortition_account_balance_table.erase(sender);
  }
  if (new_receiver_bal >= pbft_require_sortition_coins_) {
    sortition_account_balance_table[receiver] = new_receiver_bal;
  }

  LOG(log_nf_) << "Update sender bal: " << sender << " --> " << new_sender_bal
               << std::endl;
  LOG(log_nf_) << "New receiver bal: " << receiver << " --> "
               << new_receiver_bal << std::endl;

  return true;
}

}  // namespace taraxa<|MERGE_RESOLUTION|>--- conflicted
+++ resolved
@@ -17,8 +17,10 @@
   }
   // TODO this state instance is reusable
   auto state = state_registry_->getCurrentState();
-  for (auto const& blk : sche.blk_order) {
-    if (!executeBlkTrxs(state, blk, sortition_account_balance_table)) {
+  for (auto i(0); i < sche.blk_order.size(); ++i) {
+    auto blk = sche.blk_order[i];
+    auto trx_modes = sche.vec_trx_modes[i];
+    if (!executeBlkTrxs(state, blk, trx_modes, sortition_account_balance_table)) {
       return false;
     }
   }
@@ -27,11 +29,8 @@
 }
 
 bool Executor::executeBlkTrxs(
-<<<<<<< HEAD
     StateRegistry::State& state, blk_hash_t const& blk,
-=======
-    blk_hash_t const& blk, std::vector<uint> const& trx_modes,
->>>>>>> f6f264bc
+    std::vector<uint> const& trx_modes,
     std::unordered_map<addr_t, val_t>& sortition_account_balance_table) {
   std::string blk_json = db_blks_->get(blk.toString());
   if (blk_json.empty()) {
@@ -42,11 +41,6 @@
 
   auto trxs_hash = dag_block.getTrxs();
   // sequential execute transaction
-<<<<<<< HEAD
-  for (auto const& trx_hash : trxs_hash) {
-    LOG(log_time_) << "Transaction " << trx_hash
-                   << " read from db at: " << getCurrentTimeMilliSeconds();
-=======
 
   for (auto i(0); i < trxs_hash.size(); ++i) {
     auto const& trx_hash = trxs_hash[i];
@@ -56,38 +50,16 @@
                    << " is overlapped";
       continue;
     }
-    LOG(log_time) << "Transaction " << trx_hash
-                  << " read from db at: " << getCurrentTimeMilliSeconds();
->>>>>>> f6f264bc
+    LOG(log_time_) << "Transaction " << trx_hash
+                   << " read from db at: " << getCurrentTimeMilliSeconds();
     Transaction trx(db_trxs_->get(trx_hash.toString()));
     if (!trx.getHash()) {
       LOG(log_er_) << "Transaction is invalid: " << trx << std::endl;
       continue;
     }
-<<<<<<< HEAD
     coinTransfer(state, trx, sortition_account_balance_table);
     LOG(log_time_) << "Transaction " << trx_hash
                    << " executed at: " << getCurrentTimeMilliSeconds();
-=======
-    coinTransfer(trx, sortition_account_balance_table);
-    if (node_.lock()) {
-      LOG(log_time) << "Transaction " << trx_hash
-                    << " executed at: " << getCurrentTimeMilliSeconds();
-    }
-  }
-  db_trxs_->commit();
-  return true;
-}
-bool Executor::execute(
-    TrxSchedule const& sche,
-    std::unordered_map<addr_t, val_t>& sortition_account_balance_table) {
-  for (auto i(0); i < sche.blk_order.size(); ++i) {
-    auto blk = sche.blk_order[i];
-    auto trx_modes = sche.vec_trx_modes[i];
-    if (!executeBlkTrxs(blk, trx_modes, sortition_account_balance_table)) {
-      return false;
-    }
->>>>>>> f6f264bc
   }
   return true;
 }
