--- conflicted
+++ resolved
@@ -68,14 +68,7 @@
   if (bool b = true; !stopped_.compare_exchange_strong(b, !b)) {
     return;
   }
-<<<<<<< HEAD
   assert(!host_->isStarted());
-  host_->start(boot_node);
-  LOG(log_nf_) << "Started Network address: " << conf_.network_address << ":"
-               << conf_.network_listen_port << std::endl;
-  LOG(log_nf_) << "Started Node id: " << host_->id();
-=======
->>>>>>> 61723c6a
   size_t boot_node_added = 0;
   for (auto &node : conf_.network_boot_nodes) {
     if (auto full_node = full_node_.lock()) {
