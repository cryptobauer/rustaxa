--- conflicted
+++ resolved
@@ -548,21 +548,12 @@
           placeVote_(NULL_BLOCK_HASH, next_vote_type, pbft_round_, pbft_step_);
           next_voted_null_block_hash = true;
         }
-<<<<<<< HEAD
-
       }
 
       if (pbft_step_ > MAX_STEPS) {
         LOG(log_inf_) << "Suspect pbft chain behind, inaccurate 2t+1, need "
                          "to broadcast request for missing blocks";
         syncPbftChainFromPeers_();
-=======
-        if (pbft_step_ > MAX_STEPS) {
-          LOG(log_inf_) << "Suspect pbft chain behind, inaccurate 2t+1, need "
-                           "to broadcast request for missing blocks";
-          syncPbftChainFromPeers_();
-        }
->>>>>>> df86ac1c
       }
 
       // if (pbft_step_ >= MAX_STEPS) {
