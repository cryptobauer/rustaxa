#include "cli/config.hpp"

#include <libdevcore/CommonJS.h>

#include <iostream>

#include "cli/config_updater.hpp"
#include "cli/tools.hpp"
#include "common/jsoncpp.hpp"
#include "config/version.hpp"

namespace taraxa::cli {

<<<<<<< HEAD
Config::Config() : plugins_options_("PLUGINS") {}

void Config::addCliOptions(const bpo::options_description& options) { plugins_options_.add(options); }
=======
Config::Config(int argc, const char* argv[]) {
  boost::program_options::options_description main_options("OPTIONS");
  boost::program_options::options_description node_command_options("NODE COMMAND OPTIONS");
  boost::program_options::options_description allowed_options("Allowed options");
  std::string genesis;
  std::string config;
  std::string wallet;
  int chain_id = static_cast<int>(DEFAULT_CHAIN_ID);
  std::string chain_str;
  std::string data_dir;
  std::vector<std::string> command;
  std::vector<std::string> boot_nodes;
  std::string public_ip;
  uint16_t port = 0;
  std::vector<std::string> log_channels;
  std::vector<std::string> log_configurations;
  std::vector<std::string> boot_nodes_append;
  std::vector<std::string> log_channels_append;
  std::string node_secret;
  std::string vrf_secret;
  bool overwrite_config;

  bool destroy_db = false;
  bool rebuild_network = false;
  bool rebuild_db = false;
  bool prune_state_db = false;

  bool light_node = false;
  bool version = false;
  uint64_t rebuild_db_period = 0;
  uint64_t revert_to_period = 0;

  bool enable_test_rpc = false;
  bool enable_debug = false;
  bool migrate_only = false;
  bool fix_trx_period = false;
  bool migrate_receipts_by_period = false;
  // Set node as default command
  command.push_back(NODE_COMMAND);

  // Set config file and data directory to default values
  config = tools::getTaraxaDefaultConfigFile();
  wallet = tools::getTaraxaDefaultWalletFile();
  genesis = tools::getTaraxaDefaultGenesisFile();

  // Define all the command line options and descriptions
  main_options.add_options()(HELP, "Print this help message and exit");
  main_options.add_options()(VERSION, bpo::bool_switch(&version), "Print version of taraxad");
  main_options.add_options()(COMMAND, bpo::value<std::vector<std::string>>(&command)->multitoken(),
                             "Command arg:"
                             "\nnode                  Runs the actual node (default)"
                             "\nconfig       Only generate/overwrite config file with provided node command "
                             "option without starting the node"
                             "\naccount key           Generate new account or restore from a key (key is optional)"
                             "\nvrf key               Generate new VRF or restore from a key (key is optional)");
  node_command_options.add_options()(WALLET, bpo::value<std::string>(&wallet),
                                     "JSON wallet file (default: \"~/.taraxa/wallet.json\")");
  node_command_options.add_options()(CONFIG, bpo::value<std::string>(&config),
                                     "JSON configuration file (default: \"~/.taraxa/config.json\")");
  node_command_options.add_options()(GENESIS, bpo::value<std::string>(&genesis),
                                     "JSON genesis file (default: \"~/.taraxa/genesis.json\")");
  node_command_options.add_options()(DATA_DIR, bpo::value<std::string>(&data_dir),
                                     "Data directory for the databases, logs ... (default: \"~/.taraxa/data\")");
  node_command_options.add_options()(DESTROY_DB, bpo::bool_switch(&destroy_db),
                                     "Destroys all the existing data in the database");
  node_command_options.add_options()(REBUILD_DB, bpo::bool_switch(&rebuild_db),
                                     "Reads the raw dag/pbft blocks from the db "
                                     "and executes all the blocks from scratch "
                                     "rebuilding all the other "
                                     "database tables - this could take a long "
                                     "time");
  node_command_options.add_options()(REBUILD_DB_PERIOD, bpo::value<uint64_t>(&rebuild_db_period),
                                     "Use with rebuild-db - Rebuild db up "
                                     "to a specified period");
  node_command_options.add_options()(REBUILD_NETWORK, bpo::bool_switch(&rebuild_network),
                                     "Delete all saved network/nodes information "
                                     "and rebuild network from boot nodes");
  node_command_options.add_options()(REVERT_TO_PERIOD, bpo::value<uint64_t>(&revert_to_period),
                                     "Revert db/state to specified "
                                     "period (specify period)");
  node_command_options.add_options()(LIGHT, bpo::bool_switch(&light_node), "Enable light node functionality");
  node_command_options.add_options()(CHAIN_ID, bpo::value<int>(&chain_id),
                                     "Chain identifier (integer, 841=Mainnet, 842=Testnet, 843=Devnet) (default: 841) "
                                     "Only used when creating new config file");
  node_command_options.add_options()(CHAIN, bpo::value<std::string>(&chain_str),
                                     "Chain identifier (string, mainnet, testnet, devnet) (default: mainnet) "
                                     "Only used when creating new config file");

  node_command_options.add_options()(BOOT_NODES, bpo::value<std::vector<std::string>>(&boot_nodes)->multitoken(),
                                     "Boot nodes to connect to: [ip_address:port_number/node_id, ....]");
  node_command_options.add_options()(
      BOOT_NODES_APPEND, bpo::value<std::vector<std::string>>(&boot_nodes_append)->multitoken(),
      "Boot nodes to connect to in addition to boot nodes defined in config: [ip_address:port_number/node_id, ....]");
  node_command_options.add_options()(PUBLIC_IP, bpo::value<std::string>(&public_ip),
                                     "Force advertised public IP to the given IP (default: auto)");
  node_command_options.add_options()(PORT, bpo::value<uint16_t>(&port),
                                     "Listen on the given port for incoming connections");
  node_command_options.add_options()(LOG_CHANNELS, bpo::value<std::vector<std::string>>(&log_channels)->multitoken(),
                                     "Log channels to log: [channel:level, ....]");
  node_command_options.add_options()(
      LOG_CHANNELS_APPEND, bpo::value<std::vector<std::string>>(&log_channels_append)->multitoken(),
      "Log channels to log in addition to log channels defined in config: [channel:level, ....]");
  node_command_options.add_options()(LOG_CONFIGURATIONS,
                                     bpo::value<std::vector<std::string>>(&log_configurations)->multitoken(),
                                     "Log configurations to use: [configuration_name, ....]");
  node_command_options.add_options()(NODE_SECRET, bpo::value<std::string>(&node_secret), "Node secret key to use");

  node_command_options.add_options()(VRF_SECRET, bpo::value<std::string>(&vrf_secret), "Vrf secret key to use");

  node_command_options.add_options()(
      OVERWRITE_CONFIG, bpo::bool_switch(&overwrite_config),
      "Overwrite config - "
      "Options data-dir, boot-nodes, log-channels, node-secret and vrf-secret are always used in running a node but "
      "only written to config file if overwrite-config flag is set. \n"
      "WARNING: Overwrite-config set can override/delete current secret keys in the wallet");

  node_command_options.add_options()(ENABLE_TEST_RPC, bpo::bool_switch(&enable_test_rpc),
                                     "Enables Test JsonRPC. Disabled by default");
  node_command_options.add_options()(ENABLE_DEBUG, bpo::bool_switch(&enable_debug),
                                     "Enables Debug RPC interface. Disabled by default");
  node_command_options.add_options()(PRUNE_STATE_DB, bpo::bool_switch(&prune_state_db), "Prune state_db");
  node_command_options.add_options()(MIGRATE_ONLY, bpo::bool_switch(&migrate_only),
                                     "Only migrate DB, it will NOT run a node");
  node_command_options.add_options()(FIX_TRX_PERIOD, bpo::bool_switch(&fix_trx_period),
                                     "Fix transactions period field. This will take at least few hours");
  node_command_options.add_options()(MIGRATE_RECEIPTS_BY_PERIOD, bpo::bool_switch(&migrate_receipts_by_period),
                                     "Apply migration to store receipts by period, not by hash");
>>>>>>> 1116156e

void Config::parseCommandLine(int argc, const char* argv[], const std::string& available_plugins) {
  bpo::options_description allowed_options("");
  auto main_options = makeMainOptions();
  auto node_command_options = makeNodeOptions(available_plugins);
  allowed_options.add(main_options);
  allowed_options.add(node_command_options);
  allowed_options.add(plugins_options_);

  auto parsed_line = bpo::parse_command_line(argc, argv, allowed_options);

  bpo::store(parsed_line, cli_options_);
  bpo::notify(cli_options_);
  if (cli_options_.count(HELP)) {
    std::cout << "NAME:\n  "
                 "taraxad - Taraxa blockchain full node implementation\n"
                 "VERSION:\n  "
              << TARAXA_VERSION << "\nUSAGE:\n  taraxad [options]\n";
    std::cout << allowed_options << std::endl;
    // std::cout << node_command_options << std::endl;
    // If help message requested, ignore any additional commands
    return;
  }
  if (cli_options_.count(VERSION)) {
    std::cout << kVersionJson << std::endl;
    return;
  }
  if (cli_options_.count(PLUGINS)) {
    plugins_ = cli_options_[PLUGINS].as<std::vector<std::string>>();
  }

  std::vector<std::string> command;
  if (cli_options_.count(COMMAND)) {
    command = cli_options_[COMMAND].as<std::vector<std::string>>();
  }
  if (command.empty()) {
    command.push_back(NODE_COMMAND);
  }

  if (command[0] == NODE_COMMAND || command[0] == CONFIG_COMMAND) {
    // Create dir if missing
    auto config_dir = dirNameFromFile(config);
    auto wallet_dir = dirNameFromFile(wallet);
    auto genesis_dir = dirNameFromFile(genesis);
    if (!config_dir.empty() && !fs::exists(config_dir)) {
      fs::create_directories(config_dir);
    }
    if (!wallet_dir.empty() && !fs::exists(wallet_dir)) {
      fs::create_directories(wallet_dir);
    }
    if (!genesis_dir.empty() && !fs::exists(genesis_dir)) {
      fs::create_directories(genesis_dir);
    }

    // Update chain_id
    int chain_id = static_cast<int>(DEFAULT_CHAIN_ID);
    if (cli_options_.count(CHAIN_ID)) {
      if (cli_options_.count(CHAIN)) {
        std::cout << "You can not specify both " << CHAIN_ID << " and " << CHAIN << std::endl;
        return;
      }
      chain_id = cli_options_[CHAIN_ID].as<int>();
    }
    if (cli_options_.count(CHAIN)) {
      chain_id = tools::getChainIdFromString(cli_options_[CHAIN].as<std::string>());
    }

    // If any of the config files are missing they are generated with default values
    if (!fs::exists(config)) {
      std::cout << "Configuration file does not exist at: " << config << ". New config file will be generated"
                << std::endl;
      util::writeJsonToFile(config, tools::getConfig((Config::ChainIdType)chain_id));
    }
    if (!fs::exists(genesis)) {
      std::cout << "Genesis file does not exist at: " << genesis << ". New one file will be generated" << std::endl;
      util::writeJsonToFile(genesis, tools::getGenesis((Config::ChainIdType)chain_id));
    }
    if (!fs::exists(wallet)) {
      std::cout << "Wallet file does not exist at: " << wallet << ". New wallet file will be generated" << std::endl;
      tools::generateWallet(wallet);
    }

    Json::Value config_json = util::readJsonFromFile(config);
    Json::Value genesis_json = util::readJsonFromFile(genesis);
    Json::Value wallet_json = util::readJsonFromFile(wallet);

    auto write_config_and_wallet_files = [&]() {
      util::writeJsonToFile(config, config_json);
      util::writeJsonToFile(genesis, genesis_json);
      util::writeJsonToFile(wallet, wallet_json);
    };

    // Check that it is not empty, to not create chain config with just overwritten files
    if (!genesis_json.isNull()) {
      auto default_genesis_json = tools::getGenesis((Config::ChainIdType)genesis_json["chain_id"].asUInt64());
      // override hardforks data with one from default json
      genesis_json["hardforks"] = default_genesis_json["hardforks"];
      write_config_and_wallet_files();
    }
    // Override config values with values from CLI
    if (cli_options_.count(DATA_DIR)) {
      data_dir = cli_options_[DATA_DIR].as<std::string>();
    }
    std::vector<std::string> boot_nodes;
    if (cli_options_.count(BOOT_NODES)) {
      boot_nodes = cli_options_[BOOT_NODES].as<std::vector<std::string>>();
    }
    std::vector<std::string> log_channels;
    if (cli_options_.count(LOG_CHANNELS)) {
      log_channels = cli_options_[LOG_CHANNELS].as<std::vector<std::string>>();
    }
    std::vector<std::string> log_configurations;
    if (cli_options_.count(LOG_CONFIGURATIONS)) {
      log_configurations = cli_options_[LOG_CONFIGURATIONS].as<std::vector<std::string>>();
    }
    std::vector<std::string> boot_nodes_append;
    if (cli_options_.count(BOOT_NODES_APPEND)) {
      boot_nodes_append = cli_options_[BOOT_NODES_APPEND].as<std::vector<std::string>>();
    }
    std::vector<std::string> log_channels_append;
    if (cli_options_.count(LOG_CHANNELS_APPEND)) {
      log_channels_append = cli_options_[LOG_CHANNELS_APPEND].as<std::vector<std::string>>();
    }
    config_json = tools::overrideConfig(config_json, data_dir, boot_nodes, log_channels, log_configurations,
                                        boot_nodes_append, log_channels_append);

    std::string node_secret;
    if (cli_options_.count(NODE_SECRET)) {
      node_secret = cli_options_[NODE_SECRET].as<std::string>();
    }
    std::string vrf_secret;
    if (cli_options_.count(VRF_SECRET)) {
      vrf_secret = cli_options_[VRF_SECRET].as<std::string>();
    }
    wallet_json = tools::overrideWallet(wallet_json, node_secret, vrf_secret);

    config_json["is_light_node"] = cli_options_[LIGHT].as<bool>();
    // Create data directory
    if (!data_dir.empty() && !fs::exists(data_dir)) {
      fs::create_directories(data_dir);
    }

    {
      ConfigUpdater updater{chain_id};
      updater.UpdateConfig(config_json);
      write_config_and_wallet_files();
    }

    // Load config
    node_config_ = FullNodeConfig(config_json, wallet_json, genesis_json, config);

    // Save changes permanently if overwrite_config option is set
    // or if running config command
    // This can overwrite secret keys in wallet
    if (overwrite_config || command[0] == CONFIG_COMMAND) {
      genesis_json = enc_json(node_config_.genesis);
      write_config_and_wallet_files();
    }

    // Validate config values
    node_config_.validate();

    if (cli_options_[DESTROY_DB].as<bool>()) {
      fs::remove_all(node_config_.db_path);
    }
    if (cli_options_[REBUILD_NETWORK].as<bool>()) {
      fs::remove_all(node_config_.net_file_path());
    }
    if (cli_options_.count(PUBLIC_IP) && !cli_options_[PUBLIC_IP].as<std::string>().empty()) {
      node_config_.network.public_ip = cli_options_[PUBLIC_IP].as<std::string>();
    }
    if (cli_options_.count(PORT) && cli_options_[PORT].as<uint16_t>() != 0) {
      node_config_.network.listen_port = cli_options_[PORT].as<uint16_t>();
    }
<<<<<<< HEAD
    node_config_.db_config.db_revert_to_period = cli_options_[REVERT_TO_PERIOD].as<uint64_t>();
    node_config_.db_config.rebuild_db = cli_options_[REBUILD_DB].as<bool>();
    node_config_.db_config.prune_state_db = cli_options_[PRUNE_STATE_DB].as<bool>();
    node_config_.db_config.rebuild_db_period = cli_options_[REBUILD_DB_PERIOD].as<uint64_t>();
    node_config_.db_config.migrate_only = cli_options_[MIGRATE_ONLY].as<bool>();
=======
    node_config_.db_config.db_revert_to_period = revert_to_period;
    node_config_.db_config.rebuild_db = rebuild_db;
    node_config_.db_config.prune_state_db = prune_state_db;
    node_config_.db_config.rebuild_db_period = rebuild_db_period;
    node_config_.db_config.migrate_only = migrate_only;
    node_config_.db_config.fix_trx_period = fix_trx_period;
    node_config_.db_config.migrate_receipts_by_period = migrate_receipts_by_period;

    node_config_.enable_test_rpc = enable_test_rpc;
    node_config_.enable_debug = enable_debug;
>>>>>>> 1116156e

    if (command[0] == NODE_COMMAND) node_configured_ = true;
  } else if (command[0] == ACCOUNT_COMMAND) {
    if (command.size() == 1)
      tools::generateAccount();
    else
      tools::generateAccountFromKey(command[1]);
  } else if (command[0] == VRF_COMMAND) {
    if (command.size() == 1)
      tools::generateVrf();
    else
      tools::generateVrfFromKey(command[1]);
  } else {
    throw bpo::invalid_option_value(command[0]);
  }
}

bool Config::nodeConfigured() const { return node_configured_; }

FullNodeConfig Config::getNodeConfiguration() const { return node_config_; }

std::string Config::dirNameFromFile(const std::string& file) {
  size_t pos = file.find_last_of("\\/");
  return (std::string::npos == pos) ? "" : file.substr(0, pos);
<<<<<<< HEAD
}

bpo::options_description Config::makeMainOptions() {
  bpo::options_description main_options("OPTIONS");

  // Define all the command line options and descriptions
  main_options.add_options()(HELP, "Print this help message and exit");
  main_options.add_options()(VERSION, "Print version of taraxad");

  main_options.add_options()(COMMAND, bpo::value<std::vector<std::string>>()->multitoken(),
                             "Command arg:"
                             "\nnode                  Runs the actual node (default)"
                             "\nconfig       Only generate/overwrite config file with provided node command "
                             "option without starting the node"
                             "\naccount key           Generate new account or restore from a key (key is optional)"
                             "\nvrf key               Generate new VRF or restore from a key (key is optional)");
  return main_options;
}

bpo::options_description Config::makeNodeOptions(const std::string& available_plugins) {
  bpo::options_description node_command_options("NODE COMMAND OPTIONS");
  // Set config file and data directory to default values
  config = tools::getTaraxaDefaultConfigFile();
  wallet = tools::getTaraxaDefaultWalletFile();
  genesis = tools::getTaraxaDefaultGenesisFile();

  auto plugins_desc = "List of plugins to activate separated by space: " + available_plugins +
                      " (default: " + std::accumulate(plugins_.begin(), plugins_.end(), std::string()) + ")";
  node_command_options.add_options()(PLUGINS, bpo::value<std::vector<std::string>>()->multitoken(),
                                     plugins_desc.c_str());
  node_command_options.add_options()(WALLET, bpo::value<std::string>(&wallet),
                                     "JSON wallet file (default: \"~/.taraxa/wallet.json\")");
  node_command_options.add_options()(CONFIG, bpo::value<std::string>(&config),
                                     "JSON configuration file (default: \"~/.taraxa/config.json\")");
  node_command_options.add_options()(GENESIS, bpo::value<std::string>(&genesis),
                                     "JSON genesis file (default: \"~/.taraxa/genesis.json\")");
  node_command_options.add_options()(DATA_DIR, bpo::value<std::string>(&data_dir),
                                     "Data directory for the databases, logs ... (default: \"~/.taraxa/data\")");
  node_command_options.add_options()(LIGHT, bpo::bool_switch()->default_value(false),
                                     "Enable light node functionality");
  node_command_options.add_options()(CHAIN_ID, bpo::value<int>(),
                                     "Chain identifier (integer, 841=Mainnet, 842=Testnet, 843=Devnet) (default: 841) "
                                     "Only used when creating new config file");
  node_command_options.add_options()(CHAIN, bpo::value<std::string>(),
                                     "Chain identifier (string, mainnet, testnet, devnet) (default: mainnet) "
                                     "Only used when creating new config file");

  node_command_options.add_options()(BOOT_NODES, bpo::value<std::vector<std::string>>()->multitoken(),
                                     "Boot nodes to connect to: [ip_address:port_number/node_id, ....]");
  node_command_options.add_options()(
      BOOT_NODES_APPEND, bpo::value<std::vector<std::string>>()->multitoken(),
      "Boot nodes to connect to in addition to boot nodes defined in config: [ip_address:port_number/node_id, ....]");
  node_command_options.add_options()(PUBLIC_IP, bpo::value<std::string>(),
                                     "Force advertised public IP to the given IP (default: auto)");
  node_command_options.add_options()(PORT, bpo::value<uint16_t>(), "Listen on the given port for incoming connections");
  node_command_options.add_options()(LOG_CHANNELS, bpo::value<std::vector<std::string>>()->multitoken(),
                                     "Log channels to log: [channel:level, ....]");
  node_command_options.add_options()(
      LOG_CHANNELS_APPEND, bpo::value<std::vector<std::string>>()->multitoken(),
      "Log channels to log in addition to log channels defined in config: [channel:level, ....]");
  node_command_options.add_options()(LOG_CONFIGURATIONS, bpo::value<std::vector<std::string>>()->multitoken(),
                                     "Log configurations to use: [configuration_name, ....]");
  node_command_options.add_options()(NODE_SECRET, bpo::value<std::string>(), "Node secret key to use");

  node_command_options.add_options()(VRF_SECRET, bpo::value<std::string>(), "Vrf secret key to use");

  node_command_options.add_options()(
      OVERWRITE_CONFIG, bpo::bool_switch(&overwrite_config),
      "Overwrite config - "
      "Options data-dir, boot-nodes, log-channels, node-secret and vrf-secret are always used in running a node but "
      "only written to config file if overwrite-config flag is set. \n"
      "WARNING: Overwrite-config set can override/delete current secret keys in the wallet");

  // db related options
  node_command_options.add_options()(DESTROY_DB, bpo::bool_switch()->default_value(false),
                                     "Destroys all the existing data in the database");
  node_command_options.add_options()(REBUILD_DB, bpo::bool_switch()->default_value(false),
                                     "Reads the raw dag/pbft blocks from the db "
                                     "and executes all the blocks from scratch "
                                     "rebuilding all the other "
                                     "database tables - this could take a long "
                                     "time");
  node_command_options.add_options()(REBUILD_DB_PERIOD, bpo::value<uint64_t>()->default_value(0),
                                     "Use with rebuild-db - Rebuild db up "
                                     "to a specified period");
  node_command_options.add_options()(REBUILD_NETWORK, bpo::bool_switch()->default_value(false),
                                     "Delete all saved network/nodes information "
                                     "and rebuild network from boot nodes");
  node_command_options.add_options()(REVERT_TO_PERIOD, bpo::value<uint64_t>()->default_value(0),
                                     "Revert db/state to specified "
                                     "period (specify period)");
  node_command_options.add_options()(PRUNE_STATE_DB, bpo::bool_switch()->default_value(false), "Prune state_db");
  // migration related options
  node_command_options.add_options()(MIGRATE_ONLY, bpo::bool_switch()->default_value(false),
                                     "Only migrate DB, it will NOT run a node");
  return node_command_options;
=======
>>>>>>> 1116156e
}

}  // namespace taraxa::cli<|MERGE_RESOLUTION|>--- conflicted
+++ resolved
@@ -11,139 +11,9 @@
 
 namespace taraxa::cli {
 
-<<<<<<< HEAD
 Config::Config() : plugins_options_("PLUGINS") {}
 
 void Config::addCliOptions(const bpo::options_description& options) { plugins_options_.add(options); }
-=======
-Config::Config(int argc, const char* argv[]) {
-  boost::program_options::options_description main_options("OPTIONS");
-  boost::program_options::options_description node_command_options("NODE COMMAND OPTIONS");
-  boost::program_options::options_description allowed_options("Allowed options");
-  std::string genesis;
-  std::string config;
-  std::string wallet;
-  int chain_id = static_cast<int>(DEFAULT_CHAIN_ID);
-  std::string chain_str;
-  std::string data_dir;
-  std::vector<std::string> command;
-  std::vector<std::string> boot_nodes;
-  std::string public_ip;
-  uint16_t port = 0;
-  std::vector<std::string> log_channels;
-  std::vector<std::string> log_configurations;
-  std::vector<std::string> boot_nodes_append;
-  std::vector<std::string> log_channels_append;
-  std::string node_secret;
-  std::string vrf_secret;
-  bool overwrite_config;
-
-  bool destroy_db = false;
-  bool rebuild_network = false;
-  bool rebuild_db = false;
-  bool prune_state_db = false;
-
-  bool light_node = false;
-  bool version = false;
-  uint64_t rebuild_db_period = 0;
-  uint64_t revert_to_period = 0;
-
-  bool enable_test_rpc = false;
-  bool enable_debug = false;
-  bool migrate_only = false;
-  bool fix_trx_period = false;
-  bool migrate_receipts_by_period = false;
-  // Set node as default command
-  command.push_back(NODE_COMMAND);
-
-  // Set config file and data directory to default values
-  config = tools::getTaraxaDefaultConfigFile();
-  wallet = tools::getTaraxaDefaultWalletFile();
-  genesis = tools::getTaraxaDefaultGenesisFile();
-
-  // Define all the command line options and descriptions
-  main_options.add_options()(HELP, "Print this help message and exit");
-  main_options.add_options()(VERSION, bpo::bool_switch(&version), "Print version of taraxad");
-  main_options.add_options()(COMMAND, bpo::value<std::vector<std::string>>(&command)->multitoken(),
-                             "Command arg:"
-                             "\nnode                  Runs the actual node (default)"
-                             "\nconfig       Only generate/overwrite config file with provided node command "
-                             "option without starting the node"
-                             "\naccount key           Generate new account or restore from a key (key is optional)"
-                             "\nvrf key               Generate new VRF or restore from a key (key is optional)");
-  node_command_options.add_options()(WALLET, bpo::value<std::string>(&wallet),
-                                     "JSON wallet file (default: \"~/.taraxa/wallet.json\")");
-  node_command_options.add_options()(CONFIG, bpo::value<std::string>(&config),
-                                     "JSON configuration file (default: \"~/.taraxa/config.json\")");
-  node_command_options.add_options()(GENESIS, bpo::value<std::string>(&genesis),
-                                     "JSON genesis file (default: \"~/.taraxa/genesis.json\")");
-  node_command_options.add_options()(DATA_DIR, bpo::value<std::string>(&data_dir),
-                                     "Data directory for the databases, logs ... (default: \"~/.taraxa/data\")");
-  node_command_options.add_options()(DESTROY_DB, bpo::bool_switch(&destroy_db),
-                                     "Destroys all the existing data in the database");
-  node_command_options.add_options()(REBUILD_DB, bpo::bool_switch(&rebuild_db),
-                                     "Reads the raw dag/pbft blocks from the db "
-                                     "and executes all the blocks from scratch "
-                                     "rebuilding all the other "
-                                     "database tables - this could take a long "
-                                     "time");
-  node_command_options.add_options()(REBUILD_DB_PERIOD, bpo::value<uint64_t>(&rebuild_db_period),
-                                     "Use with rebuild-db - Rebuild db up "
-                                     "to a specified period");
-  node_command_options.add_options()(REBUILD_NETWORK, bpo::bool_switch(&rebuild_network),
-                                     "Delete all saved network/nodes information "
-                                     "and rebuild network from boot nodes");
-  node_command_options.add_options()(REVERT_TO_PERIOD, bpo::value<uint64_t>(&revert_to_period),
-                                     "Revert db/state to specified "
-                                     "period (specify period)");
-  node_command_options.add_options()(LIGHT, bpo::bool_switch(&light_node), "Enable light node functionality");
-  node_command_options.add_options()(CHAIN_ID, bpo::value<int>(&chain_id),
-                                     "Chain identifier (integer, 841=Mainnet, 842=Testnet, 843=Devnet) (default: 841) "
-                                     "Only used when creating new config file");
-  node_command_options.add_options()(CHAIN, bpo::value<std::string>(&chain_str),
-                                     "Chain identifier (string, mainnet, testnet, devnet) (default: mainnet) "
-                                     "Only used when creating new config file");
-
-  node_command_options.add_options()(BOOT_NODES, bpo::value<std::vector<std::string>>(&boot_nodes)->multitoken(),
-                                     "Boot nodes to connect to: [ip_address:port_number/node_id, ....]");
-  node_command_options.add_options()(
-      BOOT_NODES_APPEND, bpo::value<std::vector<std::string>>(&boot_nodes_append)->multitoken(),
-      "Boot nodes to connect to in addition to boot nodes defined in config: [ip_address:port_number/node_id, ....]");
-  node_command_options.add_options()(PUBLIC_IP, bpo::value<std::string>(&public_ip),
-                                     "Force advertised public IP to the given IP (default: auto)");
-  node_command_options.add_options()(PORT, bpo::value<uint16_t>(&port),
-                                     "Listen on the given port for incoming connections");
-  node_command_options.add_options()(LOG_CHANNELS, bpo::value<std::vector<std::string>>(&log_channels)->multitoken(),
-                                     "Log channels to log: [channel:level, ....]");
-  node_command_options.add_options()(
-      LOG_CHANNELS_APPEND, bpo::value<std::vector<std::string>>(&log_channels_append)->multitoken(),
-      "Log channels to log in addition to log channels defined in config: [channel:level, ....]");
-  node_command_options.add_options()(LOG_CONFIGURATIONS,
-                                     bpo::value<std::vector<std::string>>(&log_configurations)->multitoken(),
-                                     "Log configurations to use: [configuration_name, ....]");
-  node_command_options.add_options()(NODE_SECRET, bpo::value<std::string>(&node_secret), "Node secret key to use");
-
-  node_command_options.add_options()(VRF_SECRET, bpo::value<std::string>(&vrf_secret), "Vrf secret key to use");
-
-  node_command_options.add_options()(
-      OVERWRITE_CONFIG, bpo::bool_switch(&overwrite_config),
-      "Overwrite config - "
-      "Options data-dir, boot-nodes, log-channels, node-secret and vrf-secret are always used in running a node but "
-      "only written to config file if overwrite-config flag is set. \n"
-      "WARNING: Overwrite-config set can override/delete current secret keys in the wallet");
-
-  node_command_options.add_options()(ENABLE_TEST_RPC, bpo::bool_switch(&enable_test_rpc),
-                                     "Enables Test JsonRPC. Disabled by default");
-  node_command_options.add_options()(ENABLE_DEBUG, bpo::bool_switch(&enable_debug),
-                                     "Enables Debug RPC interface. Disabled by default");
-  node_command_options.add_options()(PRUNE_STATE_DB, bpo::bool_switch(&prune_state_db), "Prune state_db");
-  node_command_options.add_options()(MIGRATE_ONLY, bpo::bool_switch(&migrate_only),
-                                     "Only migrate DB, it will NOT run a node");
-  node_command_options.add_options()(FIX_TRX_PERIOD, bpo::bool_switch(&fix_trx_period),
-                                     "Fix transactions period field. This will take at least few hours");
-  node_command_options.add_options()(MIGRATE_RECEIPTS_BY_PERIOD, bpo::bool_switch(&migrate_receipts_by_period),
-                                     "Apply migration to store receipts by period, not by hash");
->>>>>>> 1116156e
 
 void Config::parseCommandLine(int argc, const char* argv[], const std::string& available_plugins) {
   bpo::options_description allowed_options("");
@@ -318,24 +188,12 @@
     if (cli_options_.count(PORT) && cli_options_[PORT].as<uint16_t>() != 0) {
       node_config_.network.listen_port = cli_options_[PORT].as<uint16_t>();
     }
-<<<<<<< HEAD
     node_config_.db_config.db_revert_to_period = cli_options_[REVERT_TO_PERIOD].as<uint64_t>();
     node_config_.db_config.rebuild_db = cli_options_[REBUILD_DB].as<bool>();
     node_config_.db_config.prune_state_db = cli_options_[PRUNE_STATE_DB].as<bool>();
     node_config_.db_config.rebuild_db_period = cli_options_[REBUILD_DB_PERIOD].as<uint64_t>();
     node_config_.db_config.migrate_only = cli_options_[MIGRATE_ONLY].as<bool>();
-=======
-    node_config_.db_config.db_revert_to_period = revert_to_period;
-    node_config_.db_config.rebuild_db = rebuild_db;
-    node_config_.db_config.prune_state_db = prune_state_db;
-    node_config_.db_config.rebuild_db_period = rebuild_db_period;
-    node_config_.db_config.migrate_only = migrate_only;
-    node_config_.db_config.fix_trx_period = fix_trx_period;
-    node_config_.db_config.migrate_receipts_by_period = migrate_receipts_by_period;
-
-    node_config_.enable_test_rpc = enable_test_rpc;
-    node_config_.enable_debug = enable_debug;
->>>>>>> 1116156e
+    node_config_.db_config.migrate_receipts_by_period = cli_options_[MIGRATE_RECEIPTS_BY_PERIOD].as<bool>();
 
     if (command[0] == NODE_COMMAND) node_configured_ = true;
   } else if (command[0] == ACCOUNT_COMMAND) {
@@ -360,7 +218,6 @@
 std::string Config::dirNameFromFile(const std::string& file) {
   size_t pos = file.find_last_of("\\/");
   return (std::string::npos == pos) ? "" : file.substr(0, pos);
-<<<<<<< HEAD
 }
 
 bpo::options_description Config::makeMainOptions() {
@@ -456,9 +313,9 @@
   // migration related options
   node_command_options.add_options()(MIGRATE_ONLY, bpo::bool_switch()->default_value(false),
                                      "Only migrate DB, it will NOT run a node");
+  node_command_options.add_options()(MIGRATE_RECEIPTS_BY_PERIOD, bpo::bool_switch()->default_value(false),
+                                     "Apply migration to store receipts by period, not by hash");
   return node_command_options;
-=======
->>>>>>> 1116156e
 }
 
 }  // namespace taraxa::cli