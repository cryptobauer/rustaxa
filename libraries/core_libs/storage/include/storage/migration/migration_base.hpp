#pragma once
#include "storage/storage.hpp"

namespace taraxa::storage::migration {
class Base {
 public:
  Base(std::shared_ptr<DbStorage> db) : db_(std::move(db)), batch_(db_->createWriteBatch()) {}
  virtual ~Base() = default;
  virtual std::string id() = 0;
  // We need to specify version here, so in case of major version change(db reindex) we won't apply unneeded migrations
  virtual uint32_t dbVersion() = 0;

  bool isApplied() { return db_->lookup_int<bool>(id(), DB::Columns::migrations).has_value(); }
<<<<<<< HEAD
  void apply(logger::Logger& log) {
    if (db_->getMajorVersion() != dbVersion()) {
      LOG(log) << id()
               << ": skip migration as it was made for different major db version. Could be removed from the code";
      return;
    }
    migrate(log);
=======
  void apply() {
    migrate();
>>>>>>> bbcb766d
    setApplied();
    db_->commitWriteBatch(batch_);
  }

 protected:
  // Method with custom logic. All db changes should be made using `batch_`
  virtual void migrate(logger::Logger& log) = 0;

  void setApplied() { db_->insert(batch_, DB::Columns::migrations, id(), true); }

  std::shared_ptr<DbStorage> db_;
  DB::Batch batch_;
};
}  // namespace taraxa::storage::migration<|MERGE_RESOLUTION|>--- conflicted
+++ resolved
@@ -11,18 +11,9 @@
   virtual uint32_t dbVersion() = 0;
 
   bool isApplied() { return db_->lookup_int<bool>(id(), DB::Columns::migrations).has_value(); }
-<<<<<<< HEAD
+
   void apply(logger::Logger& log) {
-    if (db_->getMajorVersion() != dbVersion()) {
-      LOG(log) << id()
-               << ": skip migration as it was made for different major db version. Could be removed from the code";
-      return;
-    }
     migrate(log);
-=======
-  void apply() {
-    migrate();
->>>>>>> bbcb766d
     setApplied();
     db_->commitWriteBatch(batch_);
   }
