--- conflicted
+++ resolved
@@ -607,45 +607,7 @@
 
       auto pbft_sync_period = pbft_chain_->pbftSyncingPeriod();
       for (auto const pbft_blk_tuple : _r) {
-<<<<<<< HEAD
-        PbftBlockCert pbft_blk_and_votes(pbft_blk_tuple[0]);
-        auto pbft_blk_hash = pbft_blk_and_votes.pbft_blk->getBlockHash();
-        peer->markPbftBlockAsKnown(pbft_blk_hash);
-        LOG(log_nf_pbft_sync_) << "Received pbft block: " << pbft_blk_and_votes.pbft_blk->getBlockHash();
-
-        if (pbft_chain_->isKnownPbftBlockForSyncing(pbft_blk_hash)) {
-          // Already have this block...
-          continue;
-        } else {
-          blk_hash_t last_local_pbft_blockhash;
-          if (pbft_chain_->pbftSyncedQueueEmpty()) {
-            // Look at the chain...
-            last_local_pbft_blockhash = pbft_chain_->getLastPbftBlockHash();
-          } else {
-            last_local_pbft_blockhash = pbft_chain_->pbftSyncedQueueBack().pbft_blk->getBlockHash();
-          }
-
-          if (last_local_pbft_blockhash != pbft_blk_and_votes.pbft_blk->getPrevBlockHash()) {
-            // This block is out of order...
-            if (_nodeID == peer_syncing_pbft_) {
-              LOG(log_si_pbft_sync_) << "PBFT SYNC ERROR, UNEXPECTED PBFT BLOCK HEIGHT: "
-                                     << pbft_blk_and_votes.pbft_blk->getPeriod()
-                                     << ", has synced period: " << pbft_sync_period
-                                     << ", PBFT chain size: " << pbft_chain_->getPbftChainSize()
-                                     << ", synced queue size : " << pbft_chain_->pbftSyncedQueueSize();
-              syncing_ = false;
-            }
-            return;
-          }
-        }
-
-        if (peer->pbft_chain_size_ < pbft_blk_and_votes.pbft_blk->getPeriod()) {
-          peer->pbft_chain_size_ = pbft_blk_and_votes.pbft_blk->getPeriod();
-        }
-
-=======
         dev::RLP dag_blocks_rlp = pbft_blk_tuple[0];
->>>>>>> 76060c57
         string received_dag_blocks_str;
         map<uint64_t, map<blk_hash_t, pair<DagBlock, vector<Transaction>>>> dag_blocks_per_level;
         for (auto const dag_blk_struct : dag_blocks_rlp) {
