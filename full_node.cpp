/*
 * @Copyright: Taraxa.io
 * @Author: Chia-Chun Lin
 * @Date: 2018-11-01 15:43:56
 * @Last Modified by: Chia-Chun Lin
 * @Last Modified time: 2019-05-16 12:54:43
 */
#include "full_node.hpp"
#include <boost/algorithm/string.hpp>
#include <boost/algorithm/string/split.hpp>
#include <boost/asio.hpp>
#include <boost/filesystem.hpp>
#include <chrono>
#include "SimpleDBFactory.h"
#include "StateRegistry.hpp"
#include "block_proposer.hpp"
#include "dag.hpp"
#include "dag_block.hpp"
#include "network.hpp"
#include "pbft_manager.hpp"
#include "sortition.h"
#include "util_eth.hpp"
#include "vote.h"

namespace taraxa {

using std::string;
using std::to_string;
using util::eth::newDB;

void FullNode::setVerbose(bool verbose) {
  verbose_ = verbose;
  dag_mgr_->setVerbose(verbose);
  // TODO: setup logs for DB
  // db_blks_->setVerbose(verbose);
}

void FullNode::setDebug(bool debug) { debug_ = debug; }

FullNode::FullNode(boost::asio::io_context &io_context,
                   std::string const &conf_full_node_file, bool destroy_db,
                   bool rebuild_network)
    : FullNode(io_context, FullNodeConfig(conf_full_node_file), destroy_db,
               rebuild_network) {}
FullNode::FullNode(boost::asio::io_context &io_context,
                   FullNodeConfig const &conf_full_node, bool destroy_db,
                   bool rebuild_network) try
    : io_context_(io_context),
      num_block_workers_(conf_full_node.dag_processing_threads),
      conf_(conf_full_node),
      blk_mgr_(std::make_shared<BlockManager>(1024 /*capacity*/,
                                              4 /* verifer thread*/)),
      trx_mgr_(std::make_shared<TransactionManager>()),
      trx_order_mgr_(std::make_shared<TransactionOrderManager>()),
      dag_mgr_(std::make_shared<DagManager>()),
      blk_proposer_(std::make_shared<BlockProposer>(
          conf_.test_params.block_proposer, dag_mgr_->getShared(),
          trx_mgr_->getShared())),
      vote_mgr_(std::make_shared<VoteManager>()),
      vote_queue_(std::make_shared<VoteQueue>()),
      pbft_mgr_(std::make_shared<PbftManager>(conf_.test_params.pbft)),
      pbft_chain_(std::make_shared<PbftChain>()) {
  LOG(log_nf_) << "Read FullNode Config: " << std::endl << conf_ << std::endl;
  initDB(destroy_db);
  auto key = dev::KeyPair::create();
  if (conf_.node_secret.empty()) {
    LOG(log_si_) << "New key generated " << toHex(key.secret().ref());
  } else {
    auto secret = dev::Secret(conf_.node_secret,
                              dev::Secret::ConstructFromStringType::FromHex);
    key = dev::KeyPair(secret);
  }
  if (rebuild_network) {
    network_ =
        std::make_shared<Network>(conf_full_node.network, "", key.secret());
  } else {
    network_ = std::make_shared<Network>(conf_full_node.network,
                                         conf_.db_path + "/net", key.secret());
  }
  node_sk_ = key.secret();
  node_pk_ = key.pub();
  node_addr_ = key.address();

  LOG(log_si_) << "Node public key: " << EthGreen << node_pk_.toString()
               << std::endl;
  LOG(log_si_) << "Node address: " << EthRed << node_addr_.toString()
               << std::endl;
  LOG(log_si_) << "Number of block works: " << num_block_workers_;
  LOG(log_time_) << "Start taraxa efficiency evaluation logging:" << std::endl;

} catch (std::exception &e) {
  std::cerr << e.what() << std::endl;
  throw e;
}
void FullNode::initDB(bool destroy_db) {
  if (!stopped_) {
    LOG(log_er_) << "Cannot init DB if node started ...";
    return;
  }
  if (db_blks_ == nullptr) {
    db_blks_ = SimpleDBFactory::createDelegate<SimpleOverlayDBDelegate>(
        conf_.block_db_path(), destroy_db);
    assert(db_blks_);
  }
  if (db_blks_index_ == nullptr) {
    db_blks_index_ = SimpleDBFactory::createDelegate<SimpleOverlayDBDelegate>(
        conf_.block_index_db_path(), destroy_db);
    assert(db_blks_index_);
  }
  if (db_trxs_ == nullptr) {
    db_trxs_ = SimpleDBFactory::createDelegate<SimpleOverlayDBDelegate>(
        conf_.transactions_db_path(), destroy_db);
    assert(db_trxs_);
  }
  if (db_trxs_to_blk_ == nullptr) {
    db_trxs_to_blk_ = SimpleDBFactory::createDelegate<SimpleOverlayDBDelegate>(
        conf_.trxs_to_blk_db_path(), destroy_db);
    assert(db_trxs_to_blk_);
  }
  if (db_votes_ == nullptr) {
    db_votes_ = SimpleDBFactory::createDelegate<SimpleOverlayDBDelegate>(
        conf_.pbft_votes_db_path(), destroy_db);
    assert(db_votes_);
  }
  if (db_pbftchain_ == nullptr) {
    db_pbftchain_ = SimpleDBFactory::createDelegate<SimpleOverlayDBDelegate>(
        conf_.pbft_chain_db_path(), destroy_db);
    assert(db_pbftchain_);
  }
  if (state_registry_ == nullptr) {
    // THIS IS THE GENESIS
    // TODO extract to a function
    auto const &genesis_block = conf_.genesis_state.block;
    auto const &genesis_hash = genesis_block.getHash();
    // store genesis blk to db
    db_blks_->put(genesis_hash.toString(), genesis_block.getJsonStr());
    db_blks_->commit();
    // Initilize DAG genesis at DAG block heigh 0
    pbft_chain_->pushDagBlockHash(genesis_hash);
    // store pbft chain genesis(HEAD) block to db
    db_pbftchain_->put(pbft_chain_->getGenesisHash().toString(),
                       pbft_chain_->getJsonStr());
    db_pbftchain_->commit();
    // TODO add move to a StateRegistry constructor?
    auto mode = destroy_db ? dev::WithExisting::Kill : dev::WithExisting::Trust;
    auto acc_db = newDB(conf_.account_db_path(),
                        genesis_hash,  //
                        mode);
    auto snapshot_db = newDB(conf_.account_snapshot_db_path(),
                             genesis_hash,  //
                             mode);
    state_registry_ =
        make_shared<StateRegistry>(conf_.genesis_state,
                                   dev::OverlayDB(move(acc_db.db)),  //
                                   move(snapshot_db.db));
  }
  LOG(log_nf_) << "DB initialized ...";
  db_inited_ = true;

<<<<<<< HEAD
=======
  bool boot_node_balance_initialized = false;

  // init master boot node ...
  for (auto &node : conf_.network.network_boot_nodes) {
    auto node_public_key = dev::Public(node.id);

    // Assume only first boot node is initialized
    if (boot_node_balance_initialized == false) {
      addr_t master_boot_node_address(dev::toAddress(node_public_key));
      val_t total_coins(TARAXA_COINS_DECIMAL);
      bool ok = setBalance(master_boot_node_address, total_coins);
      if (!ok) {
        LOG(log_er_) << "Failed to set master boot node account balance";
      } else {
        LOG(log_wr_) << "Init master boot node " << master_boot_node_address
                     << ", balance " << TARAXA_COINS_DECIMAL;
        boot_node_balance_initialized = true;
        setMasterBootNodeAddress(master_boot_node_address);
        break;
      }
    }
  }

>>>>>>> 9c209630
  // Reconstruct DAG
  if (!destroy_db) {
    unsigned long level = 1;
    while (true) {
      h256 level_key(level);
      string entry = db_blks_index_->get(level_key.toString());
      if (entry.empty()) break;
      vector<string> blocks;
      boost::split(blocks, entry, boost::is_any_of(","));
      for (auto const &block : blocks) {
        auto block_json = db_blks_->get(block);
        if (block_json != "") {
          auto blk = DagBlock(block_json);
          dag_mgr_->addDagBlock(blk);
          max_dag_level_ = level;
        }
      }
      level++;
    }
  }
  LOG(log_wr_) << "DB initialized ... ";
}
// must call close() before destroyDB
bool FullNode::destroyDB() {
  if (!stopped_) {
    LOG(log_wr_) << "Cannot destroyDb if node is running ...";
    return false;
  }
  // make sure all sub moduled has relased DB, the full_node can release the
  // DB and destroy
  assert(db_blks_.use_count() == 1);
  assert(db_blks_index_.use_count() == 1);
  assert(db_trxs_.use_count() == 1);
  assert(db_trxs_to_blk_.use_count() == 1);
  assert(db_votes_.use_count() == 1);
  assert(db_pbftchain_.use_count() == 1);
  assert(state_registry_.use_count() == 1);

  db_blks_ = nullptr;
  db_blks_index_ = nullptr;
  db_trxs_ = nullptr;
  db_trxs_to_blk_ = nullptr;
  db_votes_ = nullptr;
  db_pbftchain_ = nullptr;
  state_registry_ = nullptr;
  db_inited_ = false;
  thisThreadSleepForMilliSeconds(1000);
  boost::filesystem::path path(conf_.db_path);
  if (path.size() == 0) {
    throw std::invalid_argument("Error, invalid db path: " + conf_.db_path);
    return false;
  }
  if (boost::filesystem::exists(path)) {
    LOG(log_wr_) << "Delete db directory: " << path;
    if (!boost::filesystem::remove_all(path)) {
      throw std::invalid_argument("Error, cannot delete db path: " +
                                  conf_.db_path);
      return false;
    }
  }
  LOG(log_wr_) << "DB destroyed ... ";

  return true;
}
std::shared_ptr<FullNode> FullNode::getShared() {
  try {
    return shared_from_this();
  } catch (std::bad_weak_ptr &e) {
    std::cerr << "FullNode: " << e.what() << std::endl;
    return nullptr;
  }
}
boost::asio::io_context &FullNode::getIoContext() { return io_context_; }

void FullNode::start(bool boot_node) {
  if (!stopped_) {
    return;
  }
  if (!db_inited_) {
    initDB(false);
  }
  stopped_ = false;
  // order depend, be careful when changing the order
  network_->setFullNode(getShared());
  network_->start(boot_node);
  dag_mgr_->start();
  blk_mgr_->setFullNode(getShared());
  blk_mgr_->start();
  trx_mgr_->setFullNode(getShared());
  trx_mgr_->start();
  trx_order_mgr_->setFullNode(getShared());
  trx_order_mgr_->start();
  blk_proposer_->setFullNode(getShared());
  blk_proposer_->start();
  pbft_mgr_->setFullNode(getShared());
  pbft_mgr_->start();
  executor_ =
      std::make_shared<Executor>(pbft_mgr_->VALID_SORTITION_COINS, log_time_,
                                 db_blks_, db_trxs_, state_registry_);
  if (boot_node) {
    LOG(log_nf_) << "Starting a boot node ..." << std::endl;
  }
  block_workers_.clear();
  for (auto i = 0; i < num_block_workers_; ++i) {
    block_workers_.emplace_back([this]() {
      while (!stopped_) {
        // will block if no verified block available
        auto blk = blk_mgr_->popVerifiedBlock();
        if (stopped_) break;

        if (debug_) {
          std::unique_lock<std::mutex> lock(debug_mutex_);
          if (!stopped_) {
            received_blocks_++;
          }
        }

        dag_mgr_->addDagBlock(blk);
        {
          db_blks_->put(blk.getHash().toString(), blk.getJsonStr());
          db_blks_->commit();
          auto level = blk.getLevel();
          h256 level_key(level);
          std::string blocks = db_blks_index_->get(level_key.toString());
          if (level > max_dag_level_) max_dag_level_ = level;
          if (blocks == "") {
            db_blks_index_->put(level_key.toString(), blk.getHash().toString());
          } else {
            auto newblocks = blocks + "," + blk.getHash().toString();
            db_blks_index_->update(level_key.toString(),
                                   blocks + "," + blk.getHash().hex());
          }
          db_blks_index_->commit();
        }
        network_->onNewBlockVerified(blk);
        LOG(log_time_) << "Broadcast block " << blk.getHash()
                       << " at: " << getCurrentTimeMilliSeconds();
      }
    });
  }
  assert(num_block_workers_ == block_workers_.size());
  assert(db_blks_);
  assert(db_blks_index_);
  assert(db_trxs_);
  assert(db_trxs_to_blk_);
  assert(db_votes_);
  assert(db_pbftchain_);
  assert(state_registry_);
  LOG(log_wr_) << "Node started ... ";
}

void FullNode::stop() {
  if (stopped_) {
    return;
  }
  stopped_ = true;

  dag_mgr_->stop();  // dag_mgr_ stopped, notify blk_proposer ...
  blk_proposer_->stop();
  blk_mgr_->stop();
  // Do not stop network_, o.w. restart node will crash
  // network_->stop();
  trx_mgr_->stop();
  trx_order_mgr_->stop();
  pbft_mgr_->stop();
  executor_ = nullptr;

  for (auto i = 0; i < num_block_workers_; ++i) {
    block_workers_[i].join();
  }
  // wait a while to let other modules to stop
  thisThreadSleepForMilliSeconds(100);
  assert(db_blks_.use_count() == 1);
  assert(db_blks_index_.use_count() == 1);
  assert(db_trxs_.use_count() == 1);
  assert(db_trxs_to_blk_.use_count() == 1);

  assert(db_votes_.use_count() == 1);
  assert(db_pbftchain_.use_count() == 1);
  assert(state_registry_.use_count() == 1);
  LOG(log_wr_) << "Node stopped ... ";
}

bool FullNode::reset() {
  destroyDB();
  network_ = nullptr;
  dag_mgr_ = nullptr;
  blk_mgr_ = nullptr;
  trx_mgr_ = nullptr;
  trx_order_mgr_ = nullptr;
  blk_proposer_ = nullptr;
  executor_ = nullptr;
  vote_mgr_ = nullptr;
  vote_queue_ = nullptr;
  pbft_mgr_ = nullptr;
  pbft_chain_ = nullptr;

  assert(network_.use_count() == 0);
  // dag
  assert(dag_mgr_.use_count() == 0);
  // ledger
  assert(blk_mgr_.use_count() == 0);
  assert(trx_mgr_.use_count() == 0);
  assert(trx_order_mgr_.use_count() == 0);
  // block proposer (multi processing)
  assert(blk_proposer_.use_count() == 0);
  // transaction executor
  assert(executor_.use_count() == 0);
  // PBFT
  assert(vote_mgr_.use_count() == 0);

  assert(vote_queue_.use_count() == 0);

  assert(pbft_mgr_.use_count() == 0);

  assert(pbft_chain_.use_count() == 0);

  known_votes_.clear();
  max_dag_level_ = 0;
  received_blocks_ = 0;
  received_trxs_ = 0;

  // init
  network_ = std::make_shared<Network>(conf_.network, "", node_sk_);
  blk_mgr_ =
      std::make_shared<BlockManager>(1024 /*capacity*/, 4 /* verifer thread*/);
  trx_mgr_ = std::make_shared<TransactionManager>();
  trx_order_mgr_ = std::make_shared<TransactionOrderManager>();
  dag_mgr_ = std::make_shared<DagManager>();
  blk_proposer_ = std::make_shared<BlockProposer>(
      conf_.test_params.block_proposer, dag_mgr_->getShared(),
      trx_mgr_->getShared());
  pbft_mgr_ = std::make_shared<PbftManager>(conf_.test_params.pbft);
  vote_mgr_ = std::make_shared<VoteManager>();
  vote_queue_ = std::make_shared<VoteQueue>();
  pbft_chain_ = std::make_shared<PbftChain>();
  executor_ =
      std::make_shared<Executor>(pbft_mgr_->VALID_SORTITION_COINS, log_time_,
                                 db_blks_, db_trxs_, state_registry_);
  LOG(log_wr_) << "Node reset ... ";
  return true;
}

size_t FullNode::getPeerCount() const { return network_->getPeerCount(); }
std::vector<public_t> FullNode::getAllPeers() const {
  return network_->getAllPeers();
}

void FullNode::insertBroadcastedBlockWithTransactions(
    DagBlock const &blk, std::vector<Transaction> const &transactions) {
  blk_mgr_->pushUnverifiedBlock(std::move(blk), std::move(transactions),
                                false /*critical*/);
  LOG(log_time_) << "Store ncblock " << blk.getHash()
                 << " at: " << getCurrentTimeMilliSeconds();
}

void FullNode::insertBlock(DagBlock const &blk) {
  blk_mgr_->pushUnverifiedBlock(std::move(blk), true /*critical*/);
  LOG(log_time_) << "Store cblock " << blk.getHash()
                 << " at: " << getCurrentTimeMilliSeconds();
}

void FullNode::insertBlockAndSign(DagBlock const &blk) {
  DagBlock sign_block(blk);
  sign_block.sign(node_sk_);

  auto now = getCurrentTimeMilliSeconds();

  LOG(log_time_) << "Propose block " << sign_block.getHash() << " at: " << now
                 << " ,trxs: " << sign_block.getTrxs();

  insertBlock(sign_block);
}

bool FullNode::isBlockKnown(blk_hash_t const &hash) {
  auto known = blk_mgr_->isBlockKnown(hash);
  if (!known) return getDagBlock(hash) != nullptr;
  return true;
}

void FullNode::insertTransaction(Transaction const &trx) {
  if (conf_.network.network_transaction_interval == 0) {
    std::unordered_map<trx_hash_t, Transaction> map_trx;
    map_trx[trx.getHash()] = trx;
    network_->onNewTransactions(map_trx);
  }
  trx_mgr_->insertTrx(trx, true);
}

std::shared_ptr<DagBlock> FullNode::getDagBlockFromDb(blk_hash_t const &hash) {
  std::string json = db_blks_->get(hash.toString());
  if (!json.empty()) {
    return std::make_shared<DagBlock>(json);
  }
  return nullptr;
}

std::shared_ptr<DagBlock> FullNode::getDagBlock(blk_hash_t const &hash) {
  std::shared_ptr<DagBlock> blk;
  // find if in block queue
  blk = blk_mgr_->getDagBlock(hash);
  // not in queue, search db
  if (!blk) {
    std::string json = db_blks_->get(hash.toString());
    if (!json.empty()) {
      blk = std::make_shared<DagBlock>(json);
    }
  }

  return blk;
}

std::shared_ptr<Transaction> FullNode::getTransaction(trx_hash_t const &hash) {
  return trx_mgr_->getTransaction(hash);
}

unsigned long FullNode::getTransactionStatusCount() {
  return trx_mgr_->getTransactionStatusCount();
}

time_stamp_t FullNode::getDagBlockTimeStamp(blk_hash_t const &hash) {
  return dag_mgr_->getDagBlockTimeStamp(hash.toString());
}

void FullNode::setDagBlockTimeStamp(blk_hash_t const &hash,
                                    time_stamp_t stamp) {
  dag_mgr_->setDagBlockTimeStamp(hash.toString(), stamp);
}

std::vector<std::string> FullNode::getDagBlockChildren(blk_hash_t const &hash,
                                                       time_stamp_t stamp) {
  std::vector<std::string> children =
      dag_mgr_->getPivotChildrenBeforeTimeStamp(hash.toString(), stamp);
  return children;
}

std::vector<std::string> FullNode::getTotalDagBlockChildren(
    blk_hash_t const &hash, time_stamp_t stamp) {
  std::vector<std::string> children =
      dag_mgr_->getTotalChildrenBeforeTimeStamp(hash.toString(), stamp);
  return children;
}

std::vector<std::shared_ptr<DagBlock>> FullNode::getDagBlocksAtLevel(
    unsigned long level, int number_of_levels) {
  std::vector<std::shared_ptr<DagBlock>> res;
  for (int i = 0; i < number_of_levels; i++) {
    if (level + i == 0) continue;  // Skip genesis
    dev::h256 level_key(level + i);
    string entry = db_blks_index_->get(level_key.toString());

    if (entry.empty()) break;
    vector<string> blocks;
    boost::split(blocks, entry, boost::is_any_of(","));
    for (auto const &block : blocks) {
      auto block_json = db_blks_->get(block);
      if (block_json != "") {
        res.push_back(std::make_shared<DagBlock>(block_json));
      }
    }
  }
  return res;
}

std::vector<std::string> FullNode::collectTotalLeaves() {
  std::vector<std::string> leaves;
  dag_mgr_->collectTotalLeaves(leaves);
  return leaves;
}

void FullNode::getLatestPivotAndTips(std::string &pivot,
                                     std::vector<std::string> &tips) {
  dag_mgr_->getLatestPivotAndTips(pivot, tips);
}

void FullNode::getGhostPath(std::string const &source,
                            std::vector<std::string> &ghost) {
  dag_mgr_->getGhostPath(source, ghost);
}

// Recursive call to children
std::vector<std::string> FullNode::getDagBlockSubtree(blk_hash_t const &hash,
                                                      time_stamp_t stamp) {
  std::vector<std::string> subtree =
      dag_mgr_->getPivotSubtreeBeforeTimeStamp(hash.toString(), stamp);
  return subtree;
}

std::vector<std::string> FullNode::getDagBlockTips(blk_hash_t const &hash,
                                                   time_stamp_t stamp) {
  std::vector<std::string> tips =
      dag_mgr_->getTotalLeavesBeforeTimeStamp(hash.toString(), stamp);
  return tips;
}

std::vector<std::string> FullNode::getDagBlockPivotChain(blk_hash_t const &hash,
                                                         time_stamp_t stamp) {
  std::vector<std::string> pivot_chain =
      dag_mgr_->getPivotChainBeforeTimeStamp(hash.toString(), stamp);
  return pivot_chain;
}

std::vector<std::string> FullNode::getDagBlockEpFriend(blk_hash_t const &from,
                                                       blk_hash_t const &to) {
  std::vector<std::string> epfriend =
      dag_mgr_->getEpFriendBetweenPivots(from.toString(), to.toString());
  return epfriend;
}

std::vector<std::string> FullNode::getDagBlockSiblings(blk_hash_t const &hash,
                                                       time_stamp_t stamp) {
  auto blk = getDagBlock(hash);
  std::vector<std::string> parents;
  parents.emplace_back(blk->getPivot().toString());

  std::vector<std::string> siblings;
  for (auto const &parent : parents) {
    std::vector<std::string> children;
    children = dag_mgr_->getPivotChildrenBeforeTimeStamp(parent, stamp);
    siblings.insert(siblings.end(), children.begin(), children.end());
  }
  return siblings;
}

// return {period, block order}, for pbft-pivot-blk proposing
std::pair<uint64_t, std::shared_ptr<vec_blk_t>> FullNode::getDagBlockOrder(
    blk_hash_t const &anchor) {
  vec_blk_t orders;
  auto period = dag_mgr_->getDagBlockOrder(anchor, orders);
  return {period, std::make_shared<vec_blk_t>(orders)};
}
// receive pbft-povit-blk, update periods
uint FullNode::setDagBlockOrder(blk_hash_t const &anchor, uint64_t period) {
  return dag_mgr_->setDagBlockPeriod(anchor, period);
}

uint64_t FullNode::getLatestPeriod() const {
  return dag_mgr_->getLatestPeriod();
}
blk_hash_t FullNode::getLatestAnchor() const {
  return blk_hash_t(dag_mgr_->getLatestAnchor());
}

std::shared_ptr<std::vector<std::pair<blk_hash_t, std::vector<bool>>>>
FullNode::getTransactionOverlapTable(
    std::shared_ptr<vec_blk_t> ordered_dag_blocks) {
  std::vector<std::shared_ptr<DagBlock>> blks;
  for (auto const &b : *ordered_dag_blocks) {
    auto dagblk = getDagBlock(b);
    assert(dagblk);
    blks.emplace_back(dagblk);
  }
  return trx_order_mgr_->computeOrderInBlocks(blks);
}

std::vector<std::vector<uint>> FullNode::createMockTrxSchedule(
    std::shared_ptr<std::vector<std::pair<blk_hash_t, std::vector<bool>>>>
        trx_overlap_table) {
  std::vector<std::vector<uint>> blocks_trx_modes;

  if (!trx_overlap_table) {
    LOG(log_err_) << "Transaction overlap table nullptr, cannot create mock "
                  << "transactions schedule";
    return blocks_trx_modes;
  }

  for (auto i = 0; i < trx_overlap_table->size(); i++) {
    blk_hash_t &dag_block_hash = (*trx_overlap_table)[i].first;
    auto blk = getDagBlock(dag_block_hash);
    if (!blk) {
      LOG(log_er_) << "Cannot create schedule block, DAG block missing "
                   << dag_block_hash;
      continue;
    }

    auto num_trx = blk->getTrxs().size();
    std::vector<uint> block_trx_modes;
    for (auto j = 0; j < num_trx; j++) {
      if ((*trx_overlap_table)[i].second[j]) {
        // trx sequential mode
        block_trx_modes.emplace_back(1);
      } else {
        // trx invalid mode
        block_trx_modes.emplace_back(0);
      }
    }
    blocks_trx_modes.emplace_back(block_trx_modes);
  }

  return blocks_trx_modes;
}

uint64_t FullNode::getNumReceivedBlocks() { return received_blocks_; }

uint64_t FullNode::getNumProposedBlocks() {
  return BlockProposer::getNumProposedBlocks();
}

std::pair<uint64_t, uint64_t> FullNode::getNumVerticesInDag() {
  return dag_mgr_->getNumVerticesInDag();
}

std::pair<uint64_t, uint64_t> FullNode::getNumEdgesInDag() {
  return dag_mgr_->getNumEdgesInDag();
}

void FullNode::drawGraph(std::string const &dotfile) const {
  dag_mgr_->drawPivotGraph("pivot." + dotfile);
  dag_mgr_->drawTotalGraph("total." + dotfile);
}

std::unordered_map<trx_hash_t, Transaction> FullNode::getNewVerifiedTrxSnapShot(
    bool onlyNew) {
  return trx_mgr_->getNewVerifiedTrxSnapShot(onlyNew);
}

void FullNode::insertBroadcastedTransactions(
    // transactions coming from broadcastin is less critical
    std::unordered_map<trx_hash_t, Transaction> const &transactions) {
  for (auto const &trx : transactions) {
    trx_mgr_->insertTrx(trx.second, false /* critical */);
    LOG(log_time_dg_) << "Transaction " << trx.second.getHash()
                      << " brkreceived at: " << getCurrentTimeMilliSeconds();
  }
}

FullNodeConfig const &FullNode::getConfig() const { return conf_; }
std::shared_ptr<Network> FullNode::getNetwork() const { return network_; }

std::pair<val_t, bool> FullNode::getBalance(addr_t const &acc) const {
  auto state = state_registry_->getCurrentState();
  auto bal = state.balance(acc);
  if (bal == 0 && !state.addressInUse(acc)) {
    LOG(log_tr_) << "Account " << acc << " not exist ..." << std::endl;
    return {0, false};
  }
  LOG(log_tr_) << "Account " << acc << "balance: " << bal << std::endl;
  return {bal, true};
}
val_t FullNode::getMyBalance() const {
  auto my_bal = getBalance(node_addr_);
  if (!my_bal.second) {
    return 0;
  } else {
    return my_bal.first;
  }
}

addr_t FullNode::getAddress() const { return node_addr_; }

dev::Signature FullNode::signMessage(std::string message) {
  return dev::sign(node_sk_, dev::sha3(message));
}

bool FullNode::verifySignature(dev::Signature const &signature,
                               std::string &message) {
  return dev::verify(node_pk_, signature, dev::sha3(message));
}
bool FullNode::executeScheduleBlock(
    ScheduleBlock const &sche_blk,
    std::unordered_map<addr_t, val_t> &sortition_account_balance_table) {
  return executor_->execute(sche_blk.getSchedule(),
                            sortition_account_balance_table);
}

void FullNode::pushVoteIntoQueue(taraxa::Vote const &vote) {
  vote_queue_->pushBackVote(vote);
}

std::vector<Vote> FullNode::getVotes(uint64_t period) {
  return vote_queue_->getVotes(period);
}

void FullNode::receivedVotePushIntoQueue(taraxa::Vote const &vote) {
  addr_t vote_address = dev::toAddress(vote.getPublicKey());
  std::pair<val_t, bool> account_balance = getBalance(vote_address);
  if (!account_balance.second) {
    // TODO: Nodes received vote before they execute trx
    LOG(log_wr_) << "Vote too fast! Cannot find the vote account balance: "
                 << vote_address;
    return;
  }

  blk_hash_t last_pbft_block_hash = pbft_chain_->getLastPbftBlockHash();
  size_t sortition_threshold = pbft_mgr_->getSortitionThreshold();
  if (vote_mgr_->voteValidation(last_pbft_block_hash, vote,
                                account_balance.first, sortition_threshold)) {
    vote_queue_->pushBackVote(vote);
  }
}

void FullNode::broadcastVote(Vote const &vote) {
  // come from RPC
  network_->onNewPbftVote(vote);
}

bool FullNode::shouldSpeak(PbftVoteTypes type, uint64_t period, size_t step) {
  return pbft_mgr_->shouldSpeak(type, period, step);
}

void FullNode::clearVoteQueue() { vote_queue_->clearQueue(); }

size_t FullNode::getVoteQueueSize() { return vote_queue_->getSize(); }

bool FullNode::isKnownVote(vote_hash_t const &vote_hash) const {
  return known_votes_.count(vote_hash);
}

void FullNode::setVoteKnown(vote_hash_t const &vote_hash) {
  known_votes_.insert(vote_hash);
}

bool FullNode::isKnownPbftBlockInChain(
    taraxa::blk_hash_t const &pbft_block_hash) const {
  return pbft_chain_->findPbftBlockInChain(pbft_block_hash);
}

bool FullNode::isKnownPbftBlockInQueue(
    taraxa::blk_hash_t const &pbft_block_hash) const {
  return pbft_chain_->findPbftBlockInQueue(pbft_block_hash);
}

void FullNode::pushPbftBlockIntoQueue(taraxa::PbftBlock const &pbft_block) {
  pbft_chain_->pushPbftBlockIntoQueue(pbft_block);
}

size_t FullNode::getPbftChainSize() const {
  return pbft_chain_->getPbftChainSize();
}

size_t FullNode::getPbftQueueSize() const {
  return pbft_chain_->getPbftQueueSize();
}

bool FullNode::setPbftBlock(taraxa::PbftBlock const &pbft_block) {
  if (pbft_block.getBlockType() == pivot_block_type) {
    if (!pbft_chain_->pushPbftPivotBlock(pbft_block)) {
      return false;
    }
    // get dag blocks order
    blk_hash_t dag_block_hash = pbft_block.getPivotBlock().getDagBlockHash();
    uint64_t current_period;
    std::shared_ptr<vec_blk_t> dag_blocks_order;
    std::tie(current_period, dag_blocks_order) =
        getDagBlockOrder(dag_block_hash);
    // update DAG blocks order and DAG blocks table
    for (auto const &dag_blk_hash : *dag_blocks_order) {
      pbft_chain_->pushDagBlockHash(dag_blk_hash);
    }
  } else if (pbft_block.getBlockType() == schedule_block_type) {
    if (!pbft_chain_->pushPbftScheduleBlock(pbft_block)) {
      return false;
    }
    // set Dag blocks period
    blk_hash_t last_pivot_block_hash =
        pbft_block.getScheduleBlock().getPrevBlockHash();
    std::pair<PbftBlock, bool> last_pivot_block =
        pbft_chain_->getPbftBlockInChain(last_pivot_block_hash);
    if (!last_pivot_block.second) {
      LOG(log_err_) << "Cannot find the last pivot block hash "
                    << last_pivot_block_hash
                    << " in pbft chain. Should never happen here!";
      assert(false);
    }
    blk_hash_t dag_block_hash =
        last_pivot_block.first.getPivotBlock().getDagBlockHash();
    uint64_t current_pbft_chain_period =
        last_pivot_block.first.getPivotBlock().getPeriod();
    uint dag_ordered_blocks_size =
        setDagBlockOrder(dag_block_hash, current_pbft_chain_period);
    // checking: DAG ordered blocks size in this period should equal to the
    // DAG blocks inside PBFT CS block
    uint dag_blocks_inside_pbft_cs =
        pbft_block.getScheduleBlock().getSchedule().blk_order.size();
    if (dag_ordered_blocks_size != dag_blocks_inside_pbft_cs) {
      LOG(log_err_) << "Setting DAG block order finalize "
                    << dag_ordered_blocks_size << " blocks."
                    << " But the PBFT CS block has "
                    << dag_blocks_inside_pbft_cs << " DAG block hash.";
      // TODO: need to handle the error condition(should never happen)
    }

    // TODO: VM executor will not take sortition_account_balance_table as
    // reference.
    //  But will return a list of modified accounts as pairs<addr_t, val_t>.
    //  Will need update sortition_account_balance_table here
    // execute schedule block
    if (!executeScheduleBlock(pbft_block.getScheduleBlock(),
                              pbft_mgr_->sortition_account_balance_table)) {
      LOG(log_er_) << "Failed to execute schedule block";
      // TODO: If valid transaction failed execute, how to do?
    }
    // reset sortition_threshold and TWO_T_PLUS_ONE
    size_t accounts = pbft_mgr_->sortition_account_balance_table.size();
    size_t two_t_plus_one;
    size_t sortition_threshold;
    if (pbft_mgr_->COMMITTEE_SIZE <= accounts) {
      two_t_plus_one = pbft_mgr_->COMMITTEE_SIZE * 2 / 3 + 1;
      sortition_threshold = pbft_mgr_->COMMITTEE_SIZE;
    } else {
      two_t_plus_one = accounts * 2 / 3 + 1;
      sortition_threshold = accounts;
    }
    pbft_mgr_->setTwoTPlusOne(two_t_plus_one);
    pbft_mgr_->setSortitionThreshold(sortition_threshold);
    LOG(log_deb_) << "Reset 2t+1 " << two_t_plus_one << " Threshold "
                  << sortition_threshold;
  }
  // TODO: push other type pbft block into pbft chain

  // store pbft block into DB
  if (!db_pbftchain_->put(pbft_block.getBlockHash().toString(),
                          pbft_block.getJsonStr())) {
    LOG(log_er_) << "Failed put pbft block: " << pbft_block.getBlockHash()
                 << " into DB";
    return false;
  }
  if (!db_pbftchain_->update(pbft_chain_->getGenesisHash().toString(),
                             pbft_chain_->getJsonStr())) {
    LOG(log_er_) << "Failed update pbft genesis in DB";
    return false;
  }
  db_pbftchain_->commit();

  return true;
}

Vote FullNode::generateVote(blk_hash_t const &blockhash, PbftVoteTypes type,
                            uint64_t period, size_t step) {
  blk_hash_t last_pbft_block_hash = pbft_chain_->getLastPbftBlockHash();
  // sortition signature
  sig_t sortition_signature =
      vote_mgr_->signVote(node_sk_, last_pbft_block_hash, type, period, step);
  // vote signature
  sig_t vote_signature =
      vote_mgr_->signVote(node_sk_, blockhash, type, period, step);

  Vote vote(node_pk_, sortition_signature, vote_signature, blockhash, type,
            period, step);
  LOG(log_deb_) << "last pbft block hash " << last_pbft_block_hash
                << " vote: " << vote.getHash();

  return vote;
}

level_t FullNode::getMaxDagLevel() const { return dag_mgr_->getMaxLevel(); }

std::pair<blk_hash_t, bool> FullNode::getDagBlockHash(
    uint64_t dag_block_height) const {
  return pbft_chain_->getDagBlockHash(dag_block_height);
}

std::pair<uint64_t, bool> FullNode::getDagBlockHeight(
    blk_hash_t const &dag_block_hash) const {
  return pbft_chain_->getDagBlockHeight(dag_block_hash);
}

}  // namespace taraxa<|MERGE_RESOLUTION|>--- conflicted
+++ resolved
@@ -156,9 +156,6 @@
   }
   LOG(log_nf_) << "DB initialized ...";
   db_inited_ = true;
-
-<<<<<<< HEAD
-=======
   bool boot_node_balance_initialized = false;
 
   // init master boot node ...
@@ -168,21 +165,11 @@
     // Assume only first boot node is initialized
     if (boot_node_balance_initialized == false) {
       addr_t master_boot_node_address(dev::toAddress(node_public_key));
-      val_t total_coins(TARAXA_COINS_DECIMAL);
-      bool ok = setBalance(master_boot_node_address, total_coins);
-      if (!ok) {
-        LOG(log_er_) << "Failed to set master boot node account balance";
-      } else {
-        LOG(log_wr_) << "Init master boot node " << master_boot_node_address
-                     << ", balance " << TARAXA_COINS_DECIMAL;
-        boot_node_balance_initialized = true;
-        setMasterBootNodeAddress(master_boot_node_address);
-        break;
-      }
-    }
-  }
-
->>>>>>> 9c209630
+      boot_node_balance_initialized = true;
+      setMasterBootNodeAddress(master_boot_node_address);
+    }
+  }
+
   // Reconstruct DAG
   if (!destroy_db) {
     unsigned long level = 1;
