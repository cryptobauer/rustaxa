#include "rewards/rewards_stats.hpp"

#include <gtest/gtest.h>
#include <libdevcore/Address.h>
#include <libdevcore/Common.h>
#include <libdevcore/CommonJS.h>

#include "storage/storage.hpp"
#include "test_util/gtest.hpp"
#include "test_util/samples.hpp"

namespace taraxa::core_tests {

auto g_secret = dev::Secret("3800b2875669d9b2053c1aff9224ecfdc411423aac5b5a73d7a45ced1c3b9dcd",
                            dev::Secret::ConstructFromStringType::FromHex);
auto g_key_pair = Lazy([] { return dev::KeyPair(g_secret); });

struct RewardsStatsTest : NodesTest {};

class TestableRewardsStats : public rewards::Stats {
 public:
  TestableRewardsStats(const HardforksConfig::RewardsDistributionMap& rdm, std::shared_ptr<DB> db)
<<<<<<< HEAD
      : rewards::Stats(100, HardforksConfig{0, 0, {}, rdm, MagnoliaHardfork{0, 0}}, db, [](auto) { return 100; }) {}
=======
      : rewards::Stats(100, HardforksConfig{0, {}, rdm, MagnoliaHardfork{0, 0}, AspenHardfork{0, 0}}, db,
                       [](auto) { return 100; }) {}
>>>>>>> 465a0736
  auto getStats() { return blocks_stats_; }
};

class TestableBlockStats : public rewards::BlockStats {
 public:
  const addr_t& getAuthor() const { return block_author_; }
  const auto& getValidatorStats() const { return validators_stats_; }
};

TEST_F(RewardsStatsTest, defaultDistribution) {
  auto db = std::make_shared<DbStorage>(data_dir / "db");
  auto batch = db->createWriteBatch();

  std::vector<std::shared_ptr<Vote>> empty_votes;
  auto rewards_stats = TestableRewardsStats({}, db);

  for (auto i = 1; i < 5; ++i) {
    PeriodData block(make_simple_pbft_block(blk_hash_t(i), i), empty_votes);
    auto stats = rewards_stats.processStats(block, {}, batch);
    ASSERT_EQ(stats.size(), 1);
    ASSERT_TRUE(rewards_stats.getStats().empty());
  }
  db->commitWriteBatch(batch);
}

TEST_F(RewardsStatsTest, statsSaving) {
  auto db = std::make_shared<DbStorage>(data_dir / "db");

  // distribute every 5 blocks
  HardforksConfig::RewardsDistributionMap distribution{{0, 5}};

  std::vector<std::shared_ptr<Vote>> empty_votes;
  std::vector<addr_t> block_authors;
  {
    auto rewards_stats = TestableRewardsStats(distribution, db);
    auto batch = db->createWriteBatch();

    for (auto i = 1; i < 5; ++i) {
      auto kp = dev::KeyPair::create();
      block_authors.push_back(kp.address());

      PeriodData block(make_simple_pbft_block(blk_hash_t(i), i, kp.secret()), empty_votes);
      auto stats = rewards_stats.processStats(block, {}, batch);
      ASSERT_EQ(rewards_stats.getStats().size(), block_authors.size());
      ASSERT_TRUE(stats.empty());
    }
    db->commitWriteBatch(batch);
  }
  {
    // Load from db
    auto rewards_stats = TestableRewardsStats(distribution, db);
    auto stats = rewards_stats.getStats();
    ASSERT_EQ(rewards_stats.getStats().size(), block_authors.size());

    for (size_t i = 1; i <= stats.size(); ++i) {
      auto stats_with_get = reinterpret_cast<TestableBlockStats*>(&stats[i]);
      ASSERT_EQ(stats_with_get->getAuthor(), block_authors[i - 1]);
    }
  }
}

TEST_F(RewardsStatsTest, statsCleaning) {
  auto db = std::make_shared<DbStorage>(data_dir / "db");
  auto batch = db->createWriteBatch();

  // distribute every 5 blocks
  HardforksConfig::RewardsDistributionMap distribution{{0, 5}};

  std::vector<std::shared_ptr<Vote>> empty_votes;
  std::vector<addr_t> block_authors;
  {
    auto rewards_stats = TestableRewardsStats(distribution, db);

    for (auto i = 1; i < 5; ++i) {
      auto kp = dev::KeyPair::create();
      block_authors.push_back(kp.address());

      PeriodData block(make_simple_pbft_block(blk_hash_t(i), i, kp.secret()), empty_votes);
      auto stats = rewards_stats.processStats(block, {}, batch);
      ASSERT_EQ(rewards_stats.getStats().size(), block_authors.size());
      ASSERT_TRUE(stats.empty());
    }
    db->commitWriteBatch(batch);
    // Process block 5 after which we should have no stats elements in db
    PeriodData block(make_simple_pbft_block(blk_hash_t(5), 5), empty_votes);
    rewards_stats.processStats(block, {}, batch);
    db->commitWriteBatch(batch);
  }

  // Load from db
  auto rewards_stats = TestableRewardsStats(distribution, db);
  ASSERT_TRUE(rewards_stats.getStats().empty());
}

TEST_F(RewardsStatsTest, statsProcessing) {
  auto db = std::make_shared<DbStorage>(data_dir / "db");
  // distribute every 10 blocks
  auto rewards_stats = TestableRewardsStats({{0, 10}}, db);
  auto batch = db->createWriteBatch();

  std::vector<std::shared_ptr<Vote>> empty_votes;
  std::vector<addr_t> block_authors;

  // make blocks [1,9] and process them. output of processStats should be empty
  for (auto i = 1; i < 10; ++i) {
    auto kp = dev::KeyPair::create();
    block_authors.push_back(kp.address());

    PeriodData block(make_simple_pbft_block(blk_hash_t(i), i, kp.secret()), empty_votes);
    auto stats = rewards_stats.processStats(block, {}, batch);
    ASSERT_TRUE(stats.empty());
    ASSERT_EQ(rewards_stats.getStats().size(), block_authors.size());
  }

  auto kp = dev::KeyPair::create();
  block_authors.push_back(kp.address());

  PeriodData block(make_simple_pbft_block(blk_hash_t(10), 10, kp.secret()), empty_votes);
  auto stats = rewards_stats.processStats(block, {}, batch);
  ASSERT_EQ(stats.size(), block_authors.size());

  for (auto& block_author : block_authors) {
    bool found = false;
    for (size_t i = 0; i < stats.size(); ++i) {
      auto stats_with_get = reinterpret_cast<TestableBlockStats*>(&stats[i]);
      if (stats_with_get->getAuthor() == block_author) found = true;
    }
    assert(found);
  }
  ASSERT_TRUE(rewards_stats.getStats().empty());
}

TEST_F(RewardsStatsTest, distributionChange) {
  auto db = std::make_shared<DbStorage>(data_dir / "db");
  auto batch = db->createWriteBatch();

  HardforksConfig::RewardsDistributionMap distribution{{6, 5}, {11, 2}};

  auto rewards_stats = TestableRewardsStats(distribution, db);

  std::vector<std::shared_ptr<Vote>> empty_votes;
  uint64_t period = 1;
  for (; period <= 5; ++period) {
    PeriodData block(make_simple_pbft_block(blk_hash_t(period), period), empty_votes);
    auto stats = rewards_stats.processStats(block, {}, batch);
    ASSERT_FALSE(stats.empty());
  }
  {
    // make blocks [1,9] and process them. output of processStats should be empty
    for (; period < 10; ++period) {
      PeriodData block(make_simple_pbft_block(blk_hash_t(period), period), empty_votes);
      auto stats = rewards_stats.processStats(block, {}, batch);
      ASSERT_TRUE(stats.empty());
    }
    PeriodData block(make_simple_pbft_block(blk_hash_t(period), period), empty_votes);
    auto stats = rewards_stats.processStats(block, {}, batch);
  }

  PeriodData block(make_simple_pbft_block(blk_hash_t(period), period), empty_votes);
  auto stats = rewards_stats.processStats(block, {}, batch);
}

TEST_F(RewardsStatsTest, feeRewards) {
  auto db = std::make_shared<DbStorage>(data_dir / "db");
  auto batch = db->createWriteBatch();
  auto pbft_proposer = dev::KeyPair::create();
  auto dag_proposer = dev::KeyPair::create();

  HardforksConfig::RewardsDistributionMap distribution{};

  auto rewards_stats = TestableRewardsStats(distribution, db);

  std::vector<std::shared_ptr<Vote>> empty_votes;
  uint64_t period = 1;
  uint64_t nonce = 1;

  const auto trx_gas_fee = 1000000;
  auto trx = std::make_shared<Transaction>(nonce++, 0, 1, trx_gas_fee, dev::fromHex(samples::greeter_contract_code),
                                           pbft_proposer.secret());

  DagBlock dag_blk({}, {}, {}, {trx->getHash()}, {}, {}, dag_proposer.secret());
  db->saveDagBlock(dag_blk);
  std::vector<vote_hash_t> reward_votes_hashes;
  auto pbft_block =
      std::make_shared<PbftBlock>(kNullBlockHash, kNullBlockHash, kNullBlockHash, kNullBlockHash, period,
                                  addr_t::random(), pbft_proposer.secret(), std::move(reward_votes_hashes));

  PeriodData period_data(pbft_block, empty_votes);
  period_data.dag_blocks.push_back(dag_blk);
  period_data.transactions = {trx};

  auto stats = rewards_stats.processStats(period_data, {trx_gas_fee}, batch).front();

  auto testable_stats = reinterpret_cast<TestableBlockStats*>(&stats);
  auto validators_stats = testable_stats->getValidatorStats();
  // stats should be only for dag block proposer
  ASSERT_EQ(validators_stats.size(), 1);
  for (const auto& vs : validators_stats) {
    if (vs.first == dag_proposer.address()) {
      ASSERT_EQ(vs.second.dag_blocks_count_, 1);
      ASSERT_EQ(vs.second.fees_rewards_, trx_gas_fee);
    }
  }
}

}  // namespace taraxa::core_tests

using namespace taraxa;
int main(int argc, char** argv) {
  taraxa::static_init();

  auto logging = logger::createDefaultLoggingConfig();
  logging.verbosity = logger::Verbosity::Error;
  addr_t node_addr;
  logging.InitLogging(node_addr);

  ::testing::InitGoogleTest(&argc, argv);
  return RUN_ALL_TESTS();
}<|MERGE_RESOLUTION|>--- conflicted
+++ resolved
@@ -20,12 +20,8 @@
 class TestableRewardsStats : public rewards::Stats {
  public:
   TestableRewardsStats(const HardforksConfig::RewardsDistributionMap& rdm, std::shared_ptr<DB> db)
-<<<<<<< HEAD
-      : rewards::Stats(100, HardforksConfig{0, 0, {}, rdm, MagnoliaHardfork{0, 0}}, db, [](auto) { return 100; }) {}
-=======
-      : rewards::Stats(100, HardforksConfig{0, {}, rdm, MagnoliaHardfork{0, 0}, AspenHardfork{0, 0}}, db,
+      : rewards::Stats(100, HardforksConfig{0, 0, {}, rdm, MagnoliaHardfork{0, 0}, AspenHardfork{0, 0}}, db,
                        [](auto) { return 100; }) {}
->>>>>>> 465a0736
   auto getStats() { return blocks_stats_; }
 };
 
