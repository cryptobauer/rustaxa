--- conflicted
+++ resolved
@@ -132,7 +132,7 @@
         network/rpc/eth/LogFilter.cpp
         network/rpc/eth/Eth.cpp
         network/network.cpp
-<<<<<<< HEAD
+        network/sync_block.cpp
         network/tarcap/new_taraxa_capability.cpp
         network/tarcap/stats/node_stats.cpp
         network/tarcap/threadpool/tarcap_thread_pool.cpp
@@ -158,13 +158,6 @@
         network/tarcap/packets_handlers/common/syncing_handler.cpp
         network/tarcap/stats/packets_avg_stats.cpp
         network/tarcap/stats/packets_stats.cpp
-=======
-        network/packets_stats.cpp
-        network/peers_state.cpp
-        network/taraxa_capability.cpp
-        network/syncing_state.cpp
-        network/sync_block.cpp
->>>>>>> ee05ca40
         node/full_node.cpp
         storage/db_storage.cpp
         transaction_manager/transaction.cpp
