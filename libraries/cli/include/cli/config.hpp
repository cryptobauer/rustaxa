#pragma once

#include <boost/program_options.hpp>
#include <string>

#include "config/config.hpp"

namespace taraxa::cli {

class Config {
 public:
  Config(int argc, const char* argv[]);

  ~Config() {}

  // Returns true if node configuration is loaded successfully and command is node
  bool nodeConfigured();

  // Retrieves loaded node configuration
  FullNodeConfig getNodeConfiguration();

<<<<<<< HEAD
  enum class NetworkIdType { Mainnet = 1, Testnet, Devnet, LastNetworkId };
  static constexpr NetworkIdType DEFAULT_NETWORK_ID = NetworkIdType::Testnet;
=======
  static void addNewHardforks(Json::Value& config, const Json::Value& default_config);

  enum class NetworkIdType { Mainnet = 1, Testnet, Devnet, LastNetworkId };
  static constexpr NetworkIdType DEFAULT_NETWORK_ID = NetworkIdType::Mainnet;
>>>>>>> 9c93103d

 protected:
  FullNodeConfig node_config_;
  bool node_configured_ = false;

  static constexpr const char* CONFIG = "config";
  static constexpr const char* DATA_DIR = "data-dir";
  static constexpr const char* NETWORK_ID = "network-id";
  static constexpr const char* BOOT_NODE = "boot-node";
  static constexpr const char* COMMAND = "command";
  static constexpr const char* DESTROY_DB = "destroy-db";
  static constexpr const char* REBUILD_NETWORK = "rebuild-network";
  static constexpr const char* REBUILD_DB = "rebuild-db";
  static constexpr const char* REBUILD_DB_PERIOD = "rebuild-db-period";
  static constexpr const char* REVERT_TO_PERIOD = "revert-to-period";
  static constexpr const char* REBUILD_DB_COLUMNS = "rebuild-db-columns";
  static constexpr const char* HELP = "help";
  static constexpr const char* VERSION = "version";
  static constexpr const char* WALLET = "wallet";

  static constexpr const char* NODE_COMMAND = "node";
  static constexpr const char* ACCOUNT_COMMAND = "account";
  static constexpr const char* VRF_COMMAND = "vrf";
  static constexpr const char* CONFIG_COMMAND = "config";
  static constexpr const char* BOOT_NODES = "boot-nodes";
  static constexpr const char* PUBLIC_IP = "public-ip";
  static constexpr const char* LOG_CHANNELS = "log-channels";
  static constexpr const char* LOG_CONFIGURATIONS = "log-configurations";
  static constexpr const char* BOOT_NODES_APPEND = "boot-nodes-append";
  static constexpr const char* LOG_CHANNELS_APPEND = "log-channels-append";
  static constexpr const char* NODE_SECRET = "node-secret";
  static constexpr const char* VRF_SECRET = "vrf-secret";
  static constexpr const char* OVERWRITE_CONFIG = "overwrite-config";

  std::string dirNameFromFile(const std::string& file);
};

}  // namespace taraxa::cli<|MERGE_RESOLUTION|>--- conflicted
+++ resolved
@@ -19,15 +19,10 @@
   // Retrieves loaded node configuration
   FullNodeConfig getNodeConfiguration();
 
-<<<<<<< HEAD
-  enum class NetworkIdType { Mainnet = 1, Testnet, Devnet, LastNetworkId };
-  static constexpr NetworkIdType DEFAULT_NETWORK_ID = NetworkIdType::Testnet;
-=======
   static void addNewHardforks(Json::Value& config, const Json::Value& default_config);
 
   enum class NetworkIdType { Mainnet = 1, Testnet, Devnet, LastNetworkId };
   static constexpr NetworkIdType DEFAULT_NETWORK_ID = NetworkIdType::Mainnet;
->>>>>>> 9c93103d
 
  protected:
   FullNodeConfig node_config_;
