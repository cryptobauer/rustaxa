--- conflicted
+++ resolved
@@ -55,11 +55,7 @@
 
  private:
   int num_tries_ = 0;
-<<<<<<< HEAD
-  int max_num_tries_ = 0;
-=======
   int max_num_tries_ = 20;  // Wait 2000(ms)
->>>>>>> 9c93103d
   DagFrontier last_frontier_;
   std::shared_ptr<DagManager> dag_mgr_;
   std::shared_ptr<DagBlockManager> dag_blk_mgr_;
