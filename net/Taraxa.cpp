--- conflicted
+++ resolved
@@ -5,13 +5,6 @@
 #include <libethcore/CommonJS.h>
 #include <libethereum/TransactionReceipt.h>
 #include <libp2p/Common.h>
-<<<<<<< HEAD
-=======
-#include "dag.hpp"
-#include "dag_block.hpp"
-#include "pbft_manager.hpp"
-#include "transaction_manager.hpp"
->>>>>>> ce6fe423
 
 #include <csignal>
 
@@ -95,14 +88,8 @@
       if (_includeTransactions) {
         block_json["transactions"] = Json::Value(Json::arrayValue);
         for (auto const& t : block->getTrxs()) {
-<<<<<<< HEAD
           block_json["transactions"].append(
-              toJSON(node->getTransactionManager()->getTransaction(t)->first));
-=======
-          block_json["transactions"].append(node->getTransactionManager()
-                                                ->getTransaction(t)
-                                                ->first.getJson());
->>>>>>> ce6fe423
+              toJSON(node->getTransactionManager()->getTransaction(t)));
         }
       }
       return block_json;
@@ -147,14 +134,8 @@
       if (_includeTransactions) {
         block_json["transactions"] = Json::Value(Json::arrayValue);
         for (auto const& t : b->getTrxs()) {
-<<<<<<< HEAD
           block_json["transactions"].append(
-              toJSON(node->getTransactionManager()->getTransaction(t)->first));
-=======
-          block_json["transactions"].append(node->getTransactionManager()
-                                                ->getTransaction(t)
-                                                ->first.getJson());
->>>>>>> ce6fe423
+              toJSON(node->getTransactionManager()->getTransaction(t)));
         }
       }
       res.append(block_json);
