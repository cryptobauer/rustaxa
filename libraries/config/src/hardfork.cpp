--- conflicted
+++ resolved
@@ -70,13 +70,10 @@
 }
 
 void dec_json(const Json::Value& json, HardforksConfig& obj) {
-<<<<<<< HEAD
-  obj.fix_redelegate_block_num = dev::getUInt(json["fix_redelegate_block_num"]);
-  obj.phalaenopsis_hf_block_num = dev::getUInt(json["phalaenopsis_hf_block_num"]);
-=======
   obj.fix_redelegate_block_num =
       json["fix_redelegate_block_num"].isUInt64() ? dev::getUInt(json["fix_redelegate_block_num"]) : uint64_t(-1);
->>>>>>> 465a0736
+  obj.phalaenopsis_hf_block_num =
+      json["phalaenopsis_hf_block_num"].isUInt64() ? dev::getUInt(json["phalaenopsis_hf_block_num"]) : uint64_t(-1);
 
   const auto& redelegations_json = json["redelegations"];
   obj.redelegations = std::vector<Redelegation>(redelegations_json.size());
@@ -97,10 +94,5 @@
   dec_json(json["aspen_hf"], obj.aspen_hf);
 }
 
-<<<<<<< HEAD
 RLP_FIELDS_DEFINE(HardforksConfig, fix_redelegate_block_num, phalaenopsis_hf_block_num, redelegations,
-                  rewards_distribution_frequency, magnolia_hf)
-=======
-RLP_FIELDS_DEFINE(HardforksConfig, fix_redelegate_block_num, redelegations, rewards_distribution_frequency, magnolia_hf,
-                  aspen_hf)
->>>>>>> 465a0736
+                  rewards_distribution_frequency, magnolia_hf, aspen_hf)