--- conflicted
+++ resolved
@@ -472,7 +472,6 @@
       - run:
           name: Push Images
           command: |
-<<<<<<< HEAD
             # tag images for release (based on tag)
             if [[ ${CIRCLE_TAG} != "" ]];then
               docker push taraxa/${IMAGE}:${CIRCLE_TAG}
@@ -484,17 +483,6 @@
               RC_TAG=$(echo ${CIRCLE_BRANCH} | sed 's/^release\///g')-rc.${CIRCLE_BUILD_NUM}
               docker push taraxa/${IMAGE}:${RC_TAG}
             fi
-=======
-
-            if [[ ${CIRCLE_TAG} != "" ]];then
-              TAG=$(echo ${CIRCLE_TAG} | sed 's/^builder-//g')
-              docker push taraxa/${IMAGE}:${TAG}
-              docker push taraxa/${IMAGE}:latest
-            else
-              docker push taraxa/${IMAGE}:${VERSION}
-            fi
-
->>>>>>> f46d3b2c
 
 
   test:
@@ -720,11 +708,6 @@
       - test
       - tag
       - push_gcr
-<<<<<<< HEAD
-      - push_dockerhub
-      - store_artifacts:
-          path: tmp_docker
-=======
 
   build-builder-docker-image:
     environment:
@@ -753,7 +736,6 @@
       - tag_builder
       - push_dockerhub
 
->>>>>>> f46d3b2c
 
   release-docker-image:
       environment:
